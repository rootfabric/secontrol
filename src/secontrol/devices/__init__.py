"""Device registry and discovery helpers."""

from __future__ import annotations

from importlib import import_module
from typing import Iterable

try:  # Python 3.10+
    from importlib.metadata import entry_points
except ImportError:  # pragma: no cover - Python <3.10 compatibility
    from importlib_metadata import entry_points  # type: ignore

from secontrol.base_device import DEVICE_TYPE_MAP

__all__ = [
    "DEVICE_TYPE_MAP",
    "load_builtin_devices",
    "load_external_plugins",
]

_BUILTIN_MODULES = [
<<<<<<< HEAD
    "assembler_device",
=======
    "ai_device",
>>>>>>> 207ca91a
    "battery_device",
    "cockpit_device",
    "connector_device",
    "container_device",
    "conveyor_sorter_device",
    "display_device",
    "gas_generator_device",
    "gyro_device",
    "lamp_device",
    "large_turret_device",
    "projector_device",
    "reactor_device",
    "refinery_device",
    "remote_control_device",
    "ship_drill_device",
    "ship_grinder_device",
    "ship_tool_device",
    "ship_welder_device",
    "thruster_device",
    "weapon_device",
]

_loaded_builtin = False


def load_builtin_devices() -> None:
    """Import bundled device modules so they register themselves."""

    global _loaded_builtin
    if _loaded_builtin:
        return
    for module in _BUILTIN_MODULES:
        import_module(f"{__name__}.{module}")
    _loaded_builtin = True


def load_external_plugins(groups: Iterable[str] | None = None) -> None:
    """Load additional device plugins via entry points."""

    selected_groups = tuple(groups or ("secontrol.devices",))
    eps = entry_points()
    for group in selected_groups:
        for entry_point in eps.select(group=group):
            entry_point.load()


# Ensure built-in devices are registered by default.
load_builtin_devices()<|MERGE_RESOLUTION|>--- conflicted
+++ resolved
@@ -19,11 +19,8 @@
 ]
 
 _BUILTIN_MODULES = [
-<<<<<<< HEAD
+    "ai_device",
     "assembler_device",
-=======
-    "ai_device",
->>>>>>> 207ca91a
     "battery_device",
     "cockpit_device",
     "connector_device",
