--- conflicted
+++ resolved
@@ -21,11 +21,7 @@
 
 def _parse_color_from_env() -> Dict[str, Any]:
 
-<<<<<<< HEAD
-    return {"color": "0,200,200", "space": "rgb"}
-=======
     return {"color": "0,128,0", "space": "rgb"}
->>>>>>> de2b70fb
     # hsv = os.getenv("GRID_BLOCK_COLOR_HSV")
     # if hsv:
     #     return {"color": hsv, "space": "hsv"}
@@ -76,14 +72,13 @@
     play_sound = _normalize_bool(os.getenv("GRID_BLOCK_PLAY_SOUND"))
     chunk_size = os.getenv("GRID_BLOCK_BATCH")
     try:
-        batch_size = int(chunk_size) if chunk_size is not None else 99999
+        batch_size = int(chunk_size) if chunk_size is not None else 50
     except ValueError:
-        batch_size = 500
+        batch_size = 50
 
     client, grid = prepare_grid()
     try:
         block_ids = _collect_block_ids(grid.iter_blocks())
-        print(block_ids)
         if not block_ids:
             raise SystemExit(
                 "Не удалось найти ни одного блока. Убедитесь, что Redis содержит обновлённые данные о гриде."
