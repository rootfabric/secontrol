"""Base device functionality for Space Engineers grid control.

This module contains the base device class and shared helpers that all
specific devices build upon.
"""

from __future__ import annotations

import colorsys
import copy
import json
import re
import threading
import time
from dataclasses import dataclass, field
from typing import Any, Callable, Dict, Iterable, List, Optional, Sequence, Type

from .inventory import InventoryItem, InventorySnapshot, parse_inventory_payload


# DEVICE_TYPE_MAP пополняется модулями устройств и внешними плагинами при импорте
DEVICE_TYPE_MAP = {}

def get_device_class(device_type: str):
    """Возвращает класс устройства по его типу."""
    return DEVICE_TYPE_MAP.get(device_type, BaseDevice)

DEVICE_REGISTRY = {
    "MyObjectBuilder_Projector": "projector",  # будет разрешено через DEVICE_TYPE_MAP
    "MyObjectBuilder_BatteryBlock": "battery",  # будет разрешено через DEVICE_TYPE_MAP
    "MyObjectBuilder_SmallGatlingGun": "weapon",
    "MyObjectBuilder_SmallMissileLauncher": "artillery",
    "MyObjectBuilder_SmallMissileLauncherReload": "weapon",
    "MyObjectBuilder_LargeGatlingGun": "weapon",
    "MyObjectBuilder_LargeMissileLauncher": "weapon",
    "MyObjectBuilder_InteriorTurret": "interior_turret",
    "weapon": "weapon",
    "artillery": "artillery",
    "interior_turret": "interior_turret",
    # дополняй по мере надобности
}


def _safe_int(value: Any) -> Optional[int]:
    """Преобразует значение к ``int`` или возвращает ``None``."""

    if value is None:
        return None
    try:
        return int(value)
    except (TypeError, ValueError):
        return None


def _coerce_bool(value: Any) -> bool:
    """Преобразует произвольное значение к булеву типу."""

    if isinstance(value, bool):
        return value
    if isinstance(value, (int, float)):
        return value != 0
    if isinstance(value, str):
        lowered = value.strip().lower()
        if lowered in {"true", "1", "yes", "y", "on"}:
            return True
        if lowered in {"false", "0", "no", "n", "off"}:
            return False
    return bool(value)


def _safe_float(value: Any) -> Optional[float]:
    """Преобразует значение к ``float`` или возвращает ``None``."""

    if value is None:
        return None
    try:
        return float(value)
    except (TypeError, ValueError):
        return None


def _approx_equal(a: Optional[float], b: Optional[float], *, rel_tol: float = 1e-3) -> bool:
    """Сравнивает два числа с учётом относительной погрешности."""

    if a is None or b is None:
        return a == b
    if a == b:
        return True
    diff = abs(a - b)
    scale = max(abs(a), abs(b), 1.0)
    return diff <= rel_tol * scale


def _clamp_unit(value: float) -> float:
    value = float(value)
    if value < 0.0:
        return 0.0
    if value > 1.0:
        return 1.0
    return value


def _normalize_unit(value: float) -> float:
    value = float(value)
    if value < 0.0:
        return 0.0
    if value > 1.0:
        if value <= 100.0:
            return _clamp_unit(value / 100.0)
        return _clamp_unit(value / 255.0)
    return value


def _normalize_hue(value: float) -> float:
    value = float(value)
    if value > 1.0 or value < 0.0:
        value %= 360.0
        if value < 0.0:
            value += 360.0
        return value / 360.0
    return _clamp_unit(value)


def _normalize_hsv_triplet(values: Sequence[Any]) -> tuple[float, float, float]:
    if len(values) != 3:
        raise ValueError("HSV value must contain exactly three components")
    h, s, v = (float(values[0]), float(values[1]), float(values[2]))
    return (
        _normalize_hue(h),
        _normalize_unit(s),
        _normalize_unit(v),
    )


def _normalize_rgb_triplet(values: Sequence[Any]) -> tuple[int, int, int]:
    if len(values) != 3:
        raise ValueError("RGB value must contain exactly three components")
    r, g, b = (float(values[0]), float(values[1]), float(values[2]))
    if max(abs(r), abs(g), abs(b)) <= 1.0:
        r *= 255.0
        g *= 255.0
        b *= 255.0
    return (
        max(0, min(255, int(round(r)))),
        max(0, min(255, int(round(g)))),
        max(0, min(255, int(round(b)))),
    )


def _parse_triplet_text(text: str) -> list[float]:
    parts = [p for p in re.split(r"[;,\s]+", text.strip()) if p]
    if len(parts) < 3:
        raise ValueError("Failed to parse color components from text")
    return [float(parts[0]), float(parts[1]), float(parts[2])]


def _parse_hex_color(text: str) -> tuple[int, int, int]:
    cleaned = text.strip()
    if cleaned.startswith("#"):
        cleaned = cleaned[1:]
    elif cleaned.lower().startswith("0x"):
        cleaned = cleaned[2:]
    if len(cleaned) not in (6, 8):
        raise ValueError("Hex color must be in RRGGBB or AARRGGBB format")
    cleaned = cleaned[-6:]
    r = int(cleaned[0:2], 16)
    g = int(cleaned[2:4], 16)
    b = int(cleaned[4:6], 16)
    return r, g, b


def _prepare_color_payload(
    *,
    color: Any = None,
    hsv: Sequence[Any] | None = None,
    rgb: Sequence[Any] | None = None,
    space: str | None = None,
) -> Dict[str, Any]:
    """Формирует полезную нагрузку с цветом для команды покраски."""

    if hsv is not None:
        h, s, v = _normalize_hsv_triplet(hsv)
        return {"hsv": {"h": h, "s": s, "v": v}}

    if rgb is not None:
        r, g, b = _normalize_rgb_triplet(rgb)
        return {"rgb": {"r": r, "g": g, "b": b}}

    if color is None:
        raise ValueError("Either hsv, rgb or color must be provided")

    if isinstance(color, str):
        color = color.strip()
        if not color:
            raise ValueError("color string must not be empty")
        if color.startswith("#") or color.lower().startswith("0x"):
            r, g, b = _parse_hex_color(color)
            return {"rgb": {"r": r, "g": g, "b": b}}
        values = _parse_triplet_text(color)
    elif isinstance(color, (list, tuple)):
        values = list(color)
    else:
        raise TypeError("color must be a string or a sequence of three numbers")

    if len(values) != 3:
        raise ValueError("color must contain exactly three components")

    normalized_space = (space or "").strip().lower()
    if normalized_space == "hsv":
        h, s, v = _normalize_hsv_triplet(values)
        return {"hsv": {"h": h, "s": s, "v": v}}

    if normalized_space == "rgb":
        r, g, b = _normalize_rgb_triplet(values)
        return {"rgb": {"r": r, "g": g, "b": b}}

    # Автоопределение: значения <= examples_direct_connect.0 трактуем как HSV, иначе как RGB.
    if max(abs(float(values[0])), abs(float(values[1])), abs(float(values[2]))) <= 1.0:
        h, s, v = _normalize_hsv_triplet(values)
        return {"hsv": {"h": h, "s": s, "v": v}}

    r, g, b = _normalize_rgb_triplet(values)
    return {"rgb": {"r": r, "g": g, "b": b}}
# Import from our own modules

@dataclass
class DeviceMetadata:
    """Representation of a device extracted from the grid info payload."""

    device_type: str
    device_id: str
    telemetry_key: str
    grid_id: str
    name: Optional[str] = None
    extra: Dict[str, Any] = field(default_factory=dict)


@dataclass
class BlockInfo:
    """Representation of a block reported by the Space Engineers grid bridge."""

    block_id: int
    block_type: str
    subtype: Optional[str] = None
    name: Optional[str] = None
    state: Dict[str, Any] = field(default_factory=dict)
    local_position: Optional[tuple[float, ...]] = None
    relative_to_grid_center: Optional[tuple[float, ...]] = None
    mass: Optional[float] = None
    bounding_box: Optional[Dict[str, tuple[float, ...]]] = None
    extra: Dict[str, Any] = field(default_factory=dict)

    @property
    def normalized_type(self) -> str:
        base = self.subtype or self.block_type
        if base is None:
            return ""
        return str(base).strip().lower()

    @property
    def is_damaged(self) -> bool:
        """True if the block is damaged, based on integrity < max integrity or damaged flag."""
        if _coerce_bool(self.state.get("damaged")):
            return True
        integrity = self.state.get("integrity")
        max_integrity = self.state.get("maxIntegrity")
        if isinstance(integrity, (int, float)) and isinstance(max_integrity, (int, float)):
            return integrity < max_integrity
        return False

    @staticmethod
    def _to_float_tuple(values: Any) -> Optional[tuple[float, ...]]:
        if not isinstance(values, (list, tuple)):
            return None
        try:
            return tuple(float(v) for v in values)
        except (TypeError, ValueError):
            return None

    @classmethod
    def from_payload(cls, payload: Dict[str, Any]) -> "BlockInfo":
        raw_id = payload.get("id") or payload.get("blockId") or payload.get("entityId")
        if raw_id in (None, ""):
            raise ValueError("Block payload is missing identifier")
        block_id = int(raw_id)

        block_type = (
            payload.get("type")
            or payload.get("blockType")
            or payload.get("definition")
            or payload.get("SubtypeName")
            or payload.get("subtype")
            or "generic"
        )

        subtype = payload.get("subtype") or payload.get("SubtypeName")
        custom_name = payload.get("customName") or payload.get("CustomName")
        display_name = payload.get("displayName") or payload.get("DisplayName")
        raw_name = payload.get("name") or payload.get("Name")
        name = custom_name or display_name or raw_name

        state_payload = payload.get("state")
        state = state_payload if isinstance(state_payload, dict) else {}

        local_position = cls._to_float_tuple(
            payload.get("local_pos")
            or payload.get("localPos")
            or payload.get("localPosition")
        )
        relative_to_center = cls._to_float_tuple(
            payload.get("relative_to_grid_center")
            or payload.get("relativeToGridCenter")
        )

        bounding_box_payload = payload.get("bounding_box") or payload.get("boundingBox")
        bounding_box: Optional[Dict[str, tuple[float, ...]]] = None
        if isinstance(bounding_box_payload, dict):
            bounding_box = {}
            for key, value in bounding_box_payload.items():
                converted = cls._to_float_tuple(value)
                if converted is not None:
                    bounding_box[key] = converted

        mass = payload.get("mass")
        try:
            mass_value = float(mass)
        except (TypeError, ValueError):
            mass_value = None

        known_keys = {
            "id",
            "blockId",
            "entityId",
            "type",
            "blockType",
            "definition",
            "SubtypeName",
            "subtype",
            "customName",
            "CustomName",
            "displayName",
            "DisplayName",
            "name",
            "Name",
            "state",
            "local_pos",
            "localPos",
            "localPosition",
            "relative_to_grid_center",
            "relativeToGridCenter",
            "bounding_box",
            "boundingBox",
            "mass",
        }

        extra = {k: v for k, v in payload.items() if k not in known_keys}

        return cls(
            block_id=block_id,
            block_type=str(block_type),
            subtype=str(subtype) if subtype else None,
            name=str(name) if name else None,
            state=state,
            local_position=local_position,
            relative_to_grid_center=relative_to_center,
            mass=mass_value,
            bounding_box=bounding_box,
            extra=extra,
        )


@dataclass
class DamageDetails:
    """Описание нанесённого урона."""

    amount: float
    damage_type: str
    is_deformation: bool

    @classmethod
    def from_payload(cls, payload: Any) -> "DamageDetails":
        if not isinstance(payload, dict):
            return cls(amount=0.0, damage_type="Unknown", is_deformation=False)

        raw_amount = payload.get("amount")
        try:
            amount = float(raw_amount)
        except (TypeError, ValueError):
            amount = 0.0

        damage_type = payload.get("type") or payload.get("damageType") or "Unknown"
        is_deformation = (
            _coerce_bool(payload.get("isDeformation")) if "isDeformation" in payload else False
        )

        return cls(
            amount=amount,
            damage_type=str(damage_type),
            is_deformation=is_deformation,
        )


@dataclass
class DamageSource:
    """Источник урона (нападавший)."""

    entity_id: Optional[int]
    name: Optional[str]
    type: Optional[str]

    @classmethod
    def from_payload(cls, payload: Any) -> "DamageSource":
        if not isinstance(payload, dict):
            return cls(entity_id=None, name=None, type=None)

        entity_id = _safe_int(payload.get("entityId") or payload.get("id"))
        name = payload.get("name")
        source_type = payload.get("type") or payload.get("definition") or payload.get("SubtypeName")

        return cls(
            entity_id=entity_id,
            name=str(name) if isinstance(name, str) and name.strip() else None,
            type=str(source_type) if isinstance(source_type, str) and source_type.strip() else None,
        )


@dataclass
<<<<<<< HEAD
class DamageEvent:
    """Событие нанесения урона по блоку грида."""

    timestamp: str
    grid_id: Optional[int]
    grid_name: Optional[str]
    grid_is_static: Optional[bool]
    owner_id: Optional[int]
    attacker_id: Optional[int]
    block: Optional[BlockInfo]
    damage: DamageDetails
    attacker: DamageSource
    raw: Dict[str, Any]

    @classmethod
    def from_payload(cls, payload: Dict[str, Any]) -> "DamageEvent":
        if not isinstance(payload, dict):
            raise TypeError("Damage event payload must be a dictionary")

        timestamp_raw = payload.get("timestamp") or payload.get("time")
        timestamp = str(timestamp_raw) if timestamp_raw is not None else ""

        grid_id = _safe_int(payload.get("gridId"))
        owner_id = _safe_int(payload.get("ownerId"))
        attacker_id = _safe_int(payload.get("attackerId"))

        grid_name = payload.get("gridName")
        grid_is_static_raw = payload.get("gridIsStatic")
        grid_is_static = (
            None if grid_is_static_raw is None else _coerce_bool(grid_is_static_raw)
        )

        block_payload = payload.get("block")
        block: Optional[BlockInfo] = None
        if isinstance(block_payload, dict):
            try:
                block = BlockInfo.from_payload(block_payload)
            except Exception:
                block = None

        damage_details = DamageDetails.from_payload(payload.get("damage"))
        attacker = DamageSource.from_payload(payload.get("attacker"))

        if attacker_id is None and attacker.entity_id is not None:
            attacker_id = attacker.entity_id

        raw_copy = dict(payload)

        return cls(
            timestamp=timestamp,
            grid_id=grid_id,
            grid_name=str(grid_name) if isinstance(grid_name, str) and grid_name.strip() else None,
            grid_is_static=grid_is_static,
            owner_id=owner_id,
            attacker_id=attacker_id,
            block=block,
            damage=damage_details,
            attacker=attacker,
            raw=raw_copy,
        )


@dataclass
class RemovedDeviceInfo:
    """Сведения об устройстве, удалённом из состава грида."""

    device_id: str
    device_type: Optional[str]
    name: Optional[str]


@dataclass
class GridDevicesEvent:
    """Набор изменений в составе устройств грида."""

    added: List["BaseDevice"]
    removed: List[RemovedDeviceInfo]


@dataclass
class GridIntegrityChange:
    """Изменение целостности отдельного блока."""

    block_id: int
    block: BlockInfo
    name: Optional[str]
    block_type: str
    subtype: Optional[str]
    previous_integrity: Optional[float]
    current_integrity: Optional[float]
    previous_max_integrity: Optional[float]
    current_max_integrity: Optional[float]
    was_damaged: bool
    is_damaged: bool


class Grid:
    """Representation of a Space Engineers grid."""

    def __init__(
        self,
        redis_client,
        owner_id: str,
        grid_id: str,
        player_id: str,
        name: str = None,
    ) -> None:
        self.redis = redis_client
        self.owner_id = owner_id
        self.grid_id = grid_id
        self.player_id = player_id
        self.name = name or f"Grid_{grid_id}"
        self.grid_key = f"se:{owner_id}:grid:{grid_id}:gridinfo"
        self.metadata: Optional[Dict[str, Any]] = None
        self.is_subgrid: bool = False
        self.devices: Dict[str, BaseDevice] = {}
        # NEW: индекс по числовому id
        self.devices_by_num: Dict[int, BaseDevice] = {}
        self.blocks: Dict[int, BlockInfo] = {}
        self._damage_channel = f"se:{owner_id}:grid:{grid_id}:damage"
        self._damage_subscriptions: list[Any] = []

        # Event listeners: event name -> list of callbacks
        # Callback signature: (grid: Grid, payload: Any, source_event: str) -> None
        self._listeners: dict[str, list[Callable[["Grid", Any, str], None]]] = {}


        self._subscription = self.redis.subscribe_to_key(
            self.grid_key, self._on_grid_change
        )
        initial = self.redis.get_json(self.grid_key)
        if initial is not None:
            self._on_grid_change(self.grid_key, initial, "initial")

        # Discover devices from telemetry keys if not already known
        self._discover_devices_from_telemetry_keys()

        # Aggregate devices from subgrids
        self._aggregate_devices_from_subgrids()

    @classmethod
    def prepare(cls, existing_client: 'RedisEventClient | str | None' = None, grid_id: 'str | None' = None) -> 'Grid':
        """Создаёт и возвращает :class:`Grid` с готовыми подписками.

        Метод поддерживает несколько стилей вызова:

        - ``Grid.prepare()`` — автоматический выбор грида.
        - ``Grid.prepare("<grid_id>")`` — передача идентификатора грида первой позицией.
        - ``Grid.prepare("<grid_name>")`` — передача имени грида первой позицией (поиск по имени).
        - ``Grid.prepare(existing_client)`` — повторное использование готового :class:`RedisEventClient`.
        - ``Grid.prepare(existing_client, grid_id)`` — явное указание грида при повторном использовании клиента.

        Возвращаемый объект ``Grid`` хранит ссылку на использованный ``RedisEventClient`` в поле
        :attr:`Grid.redis`. Если клиент был создан внутри ``Grid.prepare``, вызов :func:`close`
        также закроет и Redis-подключение. При переданном внешнем клиенте ответственность за его
        закрытие остаётся на вызывающем коде.
        """

        from .redis_client import RedisEventClient

        if isinstance(existing_client, str) and grid_id is None:
            grid_id = existing_client
            existing_client = None

        owns_client = False
        if isinstance(existing_client, RedisEventClient):
            client = existing_client
        else:
            client = RedisEventClient()
            owns_client = True

        try:
            owner_id = resolve_owner_id()
            if grid_id is not None:
                resolved_grid_id = _resolve_grid_identifier(client, owner_id, grid_id)
                # Get the name for display
                all_grids = get_all_grids(client, exclude_subgrids=True)
                grid_name = next((name for gid, name in all_grids if gid == resolved_grid_id), f"Grid_{resolved_grid_id}")
                print(f"Resolved grid '{grid_id}' to: {resolved_grid_id} ({grid_name})")
            else:
                resolved_grid_id = resolve_grid_id(client, owner_id)
            player_id = resolve_player_id(owner_id)

            grid = cls(client, owner_id, resolved_grid_id, player_id)
            setattr(grid, "_owns_redis_client", owns_client)
            return grid
        except Exception:
            if owns_client:
                try:
                    client.close()
                except Exception:
                    pass
            raise

    # ------------------------------------------------------------------
    def on(
        self,
        event: str,
        callback: Callable[["Grid", Any, str], None],
    ) -> None:
        """Регистрирует обработчик событий грида."""

        if not isinstance(event, str) or not event:
            raise ValueError("event must be a non-empty string")
        if not callable(callback):
            raise TypeError("callback must be callable")
        self._listeners.setdefault(event, []).append(callback)

    # ------------------------------------------------------------------
    def off(
        self,
        event: str,
        callback: Callable[["Grid", Any, str], None],
    ) -> None:
        """Удаляет обработчик событий грида."""

        listeners = self._listeners.get(event)
        if not listeners:
            return
        try:
            listeners.remove(callback)
        except ValueError:
            return
        if not listeners:
            self._listeners.pop(event, None)

    def __str__(self) -> str:
        return f"{self.name}: {len(self.devices)} device(s)"


    # ------------------------------------------------------------------
    def _emit(self, event: str, payload: Any, source_event: str) -> None:
        listeners = list(self._listeners.get(event, []))
        if not listeners:
            return
        for callback in listeners:
            try:
                callback(self, payload, source_event)
            except Exception:
                pass

    # ------------------------------------------------------------------
    def _on_grid_change(self, key: str, payload: Optional[Any], event: str) -> None:
        if payload is None:
            return
        if isinstance(payload, str):
            try:
                payload = json.loads(payload)
            except json.JSONDecodeError:
                return
        if not isinstance(payload, dict):
            return
        # При наличии имени грида в payload — обновим локальное имя
        try:
            new_name = (
                payload.get("name")
                or payload.get("gridName")
                or payload.get("displayName")
                or payload.get("DisplayName")
            )
            if isinstance(new_name, str) and new_name.strip():
                self.name = new_name
        except Exception:
            pass

        previous_blocks = dict(self.blocks)

        self.metadata = payload
        from .common import _is_subgrid
        self.is_subgrid = _is_subgrid(self.metadata)
        device_metadata = list(self._extract_devices(payload))
        # Add devices from subgrids
        for sub_id in payload.get("subGridIds", []):
            if sub_id:
                sub_id_str = str(sub_id)
                sub_key = f"se:{self.owner_id}:grid:{sub_id_str}:gridinfo"
                subpayload = self.redis.get_json(sub_key)
                if subpayload:
                    device_metadata.extend(self._extract_devices_for_payload(subpayload, sub_id_str))
        metadata_ids = {meta.device_id for meta in device_metadata}

        added_devices: List[BaseDevice] = []
        removed_devices: List[RemovedDeviceInfo] = []

        # добавление/обновление устройств
        for metadata in device_metadata:
            device = self.devices.get(metadata.device_id)
            if device is None:
                device = create_device(self, metadata)
                self.devices[metadata.device_id] = device
                added_devices.append(device)
            else:
                # check if device class needs to be updated (e.g., upgrade from GenericDevice)
                if (device.__class__.__name__ == 'GenericDevice' and
                    metadata.device_type != 'generic' and
                    DEVICE_TYPE_MAP.get(metadata.device_type.lower())):
                    # replace with correct device class
                    self.devices[metadata.device_id] = None  # temp
                    old_device = device
                    device = create_device(self, metadata)
                    self.devices[metadata.device_id] = device
                    removed_devices.append(
                        RemovedDeviceInfo(
                            device_id=metadata.device_id,
                            device_type='generic',
                            name=getattr(old_device, "name", None),
                        )
                    )
                    added_devices.append(device)
                    old_device.close()
                else:
                    device.update_metadata(metadata)

            try:
                did_int = int(metadata.device_id)
            except Exception:
                pass
            else:
                self.devices_by_num[did_int] = device

        # удаление исчезнувших устройств
        for device_id in list(self.devices):
            if device_id in metadata_ids:
                continue
            device = self.devices.pop(device_id)
            removed_devices.append(
                RemovedDeviceInfo(
                    device_id=device_id,
                    device_type=getattr(device, "device_type", None),
                    name=getattr(device, "name", None),
                )
            )
            try:
                self.devices_by_num.pop(int(device_id), None)
            except Exception:
                pass
            try:
                device.close()
            except Exception:
                pass

        # Upgrade GenericDevice to specific class if available
        for device in list(self.devices.values()):
            if (device.__class__.__name__ == 'GenericDevice' and
                getattr(device, 'device_type', '').lower() != 'generic'):
                cls_to_use = DEVICE_TYPE_MAP.get(getattr(device, 'device_type', '').lower())
                if cls_to_use and cls_to_use != GenericDevice:
                    new_device = create_device(self, device.metadata)
                    self.devices[device.metadata.device_id] = new_device
                    try:
                        num_id = int(device.metadata.device_id)
                        self.devices_by_num[num_id] = new_device
                    except ValueError:
                        pass
                    removed_devices.append(
                        RemovedDeviceInfo(
                            device_id=device.metadata.device_id,
                            device_type='generic',
                            name=getattr(device, 'name', None),
                        )
                    )
                    added_devices.append(new_device)
                    device.close()

        if added_devices or removed_devices:
            self._emit(
                "devices",
                GridDevicesEvent(added=added_devices, removed=removed_devices),
                event,
            )

        block_entries = list(self._extract_blocks(payload))
        # Add blocks from subgrids
        for sub_id in payload.get("subGridIds", []):
            if sub_id:
                sub_id_str = str(sub_id)
                sub_key = f"se:{self.owner_id}:grid:{sub_id_str}:gridinfo"
                subpayload = self.redis.get_json(sub_key)
                if subpayload:
                    block_entries.extend(self._extract_blocks(subpayload))
        new_blocks = {block.block_id: block for block in block_entries}
        if block_entries or self.blocks:
            integrity_changes = self._detect_integrity_changes(previous_blocks, new_blocks)
            self.blocks = new_blocks
            if integrity_changes:
                self._emit("integrity", {"changes": integrity_changes}, event)

    # ------------------------------------------------------------------
    def _detect_integrity_changes(
        self,
        previous_blocks: Dict[int, BlockInfo],
        current_blocks: Dict[int, BlockInfo],
    ) -> List[GridIntegrityChange]:
        changes: List[GridIntegrityChange] = []
        for block_id, current in current_blocks.items():
            previous = previous_blocks.get(block_id)
            if previous is None:
                continue

            prev_state = previous.state if isinstance(previous.state, dict) else {}
            curr_state = current.state if isinstance(current.state, dict) else {}

            prev_integrity = _safe_float(prev_state.get("integrity"))
            curr_integrity = _safe_float(curr_state.get("integrity"))
            prev_max = _safe_float(prev_state.get("maxIntegrity"))
            curr_max = _safe_float(curr_state.get("maxIntegrity"))

            was_damaged = previous.is_damaged
            is_damaged = current.is_damaged

            if (
                _approx_equal(prev_integrity, curr_integrity)
                and _approx_equal(prev_max, curr_max)
                and was_damaged == is_damaged
            ):
                continue

            changes.append(
                GridIntegrityChange(
                    block_id=block_id,
                    block=current,
                    name=current.name,
                    block_type=current.block_type,
                    subtype=current.subtype,
                    previous_integrity=prev_integrity,
                    current_integrity=curr_integrity,
                    previous_max_integrity=prev_max,
                    current_max_integrity=curr_max,
                    was_damaged=was_damaged,
                    is_damaged=is_damaged,
                )
            )

        return changes

    # ------------------------------------------------------------------
    def get_device(self, device_id: str) -> Optional["BaseDevice"]:
        return self.devices.get(str(device_id))

    # NEW: поиск по числовому идентификатору
    def get_device_num(self, device_id: int) -> Optional["BaseDevice"]:
        """Вернёт устройство по числовому device/entity ID или None, если не найдено."""

        return self.devices_by_num.get(int(device_id))

    # NEW: универсальный помощник — принимает и str, и int
    def get_device_any(self, device_id: int | str) -> Optional["BaseDevice"]:
        """
        Если пришёл int — ищем через devices_by_num.
        Если str — сначала точное совпадение, затем пробуем int(device_id).
        """

        if isinstance(device_id, int):
            return self.devices_by_num.get(device_id)
        dev = self.devices.get(device_id)
        if dev:
            return dev
        try:
            return self.devices_by_num.get(int(device_id))
        except Exception:
            return None

    # NEW: поиск устройств по типу
    def find_devices_by_type(self, device_type: str | Type[BaseDevice]) -> list["BaseDevice"]:
        """
        Возвращает список устройств указанного типа.

        Принимает как нормализованные типы (например, "battery", "projector"),
        как исходные имена из Space Engineers (например, "MyObjectBuilder_BatteryBlock"),
        так и классы устройств (например, DisplayDevice).
        Тип приводится к нормализованному виду через ``normalize_device_type``.
        """

        if isinstance(device_type, type):
            # if passed a class like DisplayDevice
            normalized = getattr(device_type, "device_type", "generic").lower()
        else:
            try:
                normalized = normalize_device_type(device_type)
            except Exception:
                normalized = str(device_type).lower()

        return [d for d in self.devices.values() if getattr(d, "device_type", "").lower() == normalized]

    def find_devices_by_name(self, name_pattern: str) -> list["BaseDevice"]:
        """
        Возвращает список устройств, чьи имена совпадают с паттерном (регистр не чувствителен).
        Поддерживает подстроки (contains) и регулярные выражения, если паттерн начинается/заканчивается '/' или содержит '.*'.
        """

        if not name_pattern:
            return []
        pattern_lower = name_pattern.lower()

        devices: list["BaseDevice"] = []
        for device in self.devices.values():
            device_name = (device.name or "").lower()
            # Проверяем на regex, если паттерн выглядит как regex
            if name_pattern.startswith("^") or name_pattern.endswith("$") or ".*" in name_pattern or "[^" in name_pattern:
                try:
                    if re.search(name_pattern, device_name, re.IGNORECASE):
                        devices.append(device)
                except re.error:
                    # Если regex неправильный, fallback на contains
                    if pattern_lower in device_name:
                        devices.append(device)
            else:
                # Иначе contains
                if pattern_lower in device_name:
                    devices.append(device)
        return devices

    def get_first_device(
        self,
        device_type: str | Type[BaseDevice],
        name: Optional[str] = None,
    ) -> Optional["BaseDevice"]:
        """
        Возвращает первое устройство указанного типа.

        Если указано name, возвращает первое устройство с указанным именем среди устройств этого типа.

        Принимает как нормализованные типы (например, "battery", "projector"),
        исходные имена из Space Engineers (например, "MyObjectBuilder_BatteryBlock"),
        так и классы устройств (например, DisplayDevice).

        Если устройств нет, возвращает None.
        """
        devices = self.find_devices_by_type(device_type)
        if name is None:
            return devices[0] if devices else None
        else:
            for dev in devices:
                if dev.name == name:
                    return dev
            return None

    def aggregate_device_load(self) -> Dict[str, float | int]:
        """Агрегирует показатели нагрузки всех устройств на гриде."""

        totals: Dict[str, float | int] = {
            "devices": 0,
            "spentMs": 0.0,
            "totalAvgMs": 0.0,
            "totalPeakMs": 0.0,
            "updateAvgMs": 0.0,
            "updatePeakMs": 0.0,
            "commandsAvgMs": 0.0,
            "commandsPeakMs": 0.0,
        }

        def _add(key: str, value: Any) -> None:
            if value is None:
                return
            try:
                totals[key] = float(totals[key]) + float(value)
            except (TypeError, ValueError):
                pass

        for device in self.devices.values():
            metrics = device.load_metrics()
            if not metrics:
                continue

            totals["devices"] = int(totals["devices"]) + 1

            _add("spentMs", metrics.get("spentMs"))

            total_bucket = metrics.get("total")
            if isinstance(total_bucket, dict):
                _add("totalAvgMs", total_bucket.get("avgMs"))
                _add("totalPeakMs", total_bucket.get("peakMs"))

            update_bucket = metrics.get("update")
            if isinstance(update_bucket, dict):
                _add("updateAvgMs", update_bucket.get("avgMs"))
                _add("updatePeakMs", update_bucket.get("peakMs"))

            commands_bucket = metrics.get("commands")
            if isinstance(commands_bucket, dict):
                _add("commandsAvgMs", commands_bucket.get("avgMs"))
                _add("commandsPeakMs", commands_bucket.get("peakMs"))

        if totals["devices"]:
            totals["avgSpentMsPerDevice"] = float(totals["spentMs"]) / int(totals["devices"])
        else:
            totals["avgSpentMsPerDevice"] = 0.0

        return totals

    def find_enabled_devices(self, device_type: Optional[str] = None) -> list["BaseDevice"]:
        """
        Возвращает список включенных устройств, опционально фильтруя по типу.
        Если device_type=None, возвращает все включенные устройства.
        """

        enabled: list["BaseDevice"] = []
        if device_type is not None:
            type_devices = self.find_devices_by_type(device_type)
        else:
            type_devices = self.devices.values()

        for device in type_devices:
            if device.is_enabled():
                enabled.append(device)
        return enabled

    def find_damaged_blocks(self) -> list[BlockInfo]:
        """
        Возвращает список поврежденных блоков, где integrity < maxIntegrity или damaged=True.
        """
        return [block for block in self.blocks.values() if block.is_damaged]

    def find_devices_containers(self) -> list["BaseDevice"]:
        """
        Возвращает список устройств, которые могут содержать предметы (имеют инвентари).
        """
        return [d for d in self.devices.values() if d.is_container]

    def get_all_grid_items(self) -> list[dict]:
        """
        Возвращает список всех предметов на гриде с информацией о расположении.

        Каждый элемент содержит:
        - device_id: ID устройства
        - device_name: имя устройства
        - device_type: тип устройства
        - inventory_name: имя внутреннего инвентаря
        - item_type: тип предмета
        - item_subtype: подтип предмета
        - amount: количество
        - display_name: отображаемое имя предмета
        """
        items = []
        for device in self.find_devices_containers():
            for inventory in device.inventories():
                for item in inventory.items:
                    items.append({
                        "device_id": device.device_id,
                        "device_name": device.name,
                        "device_type": device.device_type,
                        "inventory_name": inventory.name,
                        "item_type": item.type,
                        "item_subtype": item.subtype,
                        "amount": item.amount,
                        "display_name": item.display_name,
                    })
        return items

    def find_items_by_type(self, item_type: str) -> list[dict]:
        """
        Возвращает все предметы указанного типа на гриде.

        Args:
            item_type: Тип предмета (например, "MyObjectBuilder_Ore")

        Returns:
            Список словарей с информацией о предметах
        """
        return [item for item in self.get_all_grid_items() if item["item_type"] == item_type]

    def find_items_by_subtype(self, subtype: str) -> list[dict]:
        """
        Возвращает все предметы указанного подтипа на гриде.

        Args:
            subtype: Подтип предмета (например, "SteelPlate")

        Returns:
            Список словарей с информацией о предметах
        """
        return [item for item in self.get_all_grid_items() if item["item_subtype"] == subtype]

    def find_items_by_display_name(self, display_name: str) -> list[dict]:
        """
        Возвращает все предметы с указанным отображаемым именем на гриде.

        Args:
            display_name: Отображаемое имя предмета

        Returns:
            Список словарей с информацией о предметах
        """
        return [item for item in self.get_all_grid_items() if item["display_name"] == display_name]

    def get_total_amount(self, subtype: str) -> float:
        """
        Возвращает общее количество предмета указанного подтипа на гриде.

        Args:
            subtype: Подтип предмета

        Returns:
            Общее количество
        """
        items = self.find_items_by_subtype(subtype)
        return sum(item["amount"] for item in items)

    def find_containers_with_tag(self, tag: str) -> list["BaseDevice"]:
        """
        Возвращает все контейнеры с указанным тегом.

        Args:
            tag: Тег для поиска

        Returns:
            Список контейнеров
        """
        containers = []
        for device in self.find_devices_containers():
            if hasattr(device, 'has_tag') and device.has_tag(tag):
                containers.append(device)
        return containers

    def find_tagged_containers(self) -> list[tuple["BaseDevice", set[str]]]:
        """
        Возвращает все контейнеры с их тегами.

        Returns:
            Список кортежей (контейнер, теги)
        """
        result = []
        for device in self.find_devices_containers():
            if hasattr(device, 'tags'):
                tags = device.tags
                if tags:
                    result.append((device, tags))
        return result

    # ------------------------------------------------------------------
    def get_block(self, block_id: int | str) -> Optional[BlockInfo]:
        """Возвращает блок по его ``EntityId``."""

        try:
            resolved = int(block_id)
        except (TypeError, ValueError):
            return None
        return self.blocks.get(resolved)

    def iter_blocks(self) -> Iterable[BlockInfo]:
        """Итерируется по всем известным блокам грида."""

        return self.blocks.values()

    def find_blocks_by_type(self, block_type: str) -> list[BlockInfo]:
        """Возвращает блоки указанного типа или подтипа."""

        normalized = str(block_type or "").strip().lower()
        if not normalized:
            return []
        return [block for block in self.blocks.values() if block.normalized_type == normalized]

    def _normalize_block_id(self, block: int | str | BlockInfo) -> int:
        if isinstance(block, BlockInfo):
            block_id = block.block_id
        else:
            block_id = _safe_int(block)

        if block_id is None or block_id <= 0:
            raise ValueError("block identifier must be a positive integer")

        return block_id

    # ------------------------------------------------------------------
    def _grid_command_channel(self) -> str:
        return f"se.{self.player_id}.commands.grid.{self.grid_id}"

    # ------------------------------------------------------------------
    def send_grid_command(
        self,
        command: str,
        *,
        state: Any | None = None,
        payload: Optional[Dict[str, Any]] = None,
        **extra: Any,
    ) -> int:
        """Публикует команду на уровень грида."""

        if not command:
            raise ValueError("command must be a non-empty string")

        message: Dict[str, Any] = {}
        if payload:
            for key, value in payload.items():
                if value is not None:
                    message[key] = value

        for key, value in extra.items():
            if value is not None and key not in message:
                message[key] = value

        if state is not None:
            message.setdefault("state", state)

        now_ms = int(time.time() * 1000)
        message.setdefault("cmd", command)
        message.setdefault("seq", now_ms)
        message.setdefault("ts", now_ms)
        message.setdefault("targetType", "grid")

        grid_int = _safe_int(self.grid_id)
        if grid_int is not None:
            message.setdefault("gridId", grid_int)
            message.setdefault("gridEntityId", grid_int)
            message.setdefault("grid_id", grid_int)
            message.setdefault("targetId", grid_int)
            message.setdefault("target_id", grid_int)

        owner_int = _safe_int(self.owner_id)
        if owner_int is not None:
            message.setdefault("ownerId", owner_int)
            message.setdefault("owner_id", owner_int)

        player_int = _safe_int(self.player_id)
        if player_int is not None:
            message.setdefault("playerId", player_int)
            message.setdefault("player_id", player_int)
            message.setdefault("userId", player_int)

        meta = message.get("meta")
        if isinstance(meta, dict):
            meta.setdefault("user", "grid-wrapper")
        else:
            message["meta"] = {"user": "grid-wrapper"}

        channel = self._grid_command_channel()
        return self.redis.publish(channel, message)

    # ------------------------------------------------------------------
    def rename(self, new_name: str) -> int:
        """Изменяет отображаемое имя грида."""

        if not new_name or not new_name.strip():
            raise ValueError("new_name must be a non-empty string")

        trimmed = new_name.strip()
        return self.send_grid_command(
            "set_name",
            state=trimmed,
            payload={"name": trimmed, "gridName": trimmed},
        )

    # ------------------------------------------------------------------
    def set_owner(
        self,
        owner_id: int | str,
        *,
        share_mode: Optional[str] = None,
        share_with_all: Optional[bool] = None,
        share_with_faction: Optional[bool] = None,
    ) -> int:
        """Передаёт владение гридом выбранному игроку."""

        owner_int = _safe_int(owner_id)
        if owner_int is None or owner_int <= 0:
            raise ValueError("owner_id must be a positive integer")

        payload: Dict[str, Any] = {"ownerId": owner_int}
        if share_mode is not None:
            payload["shareMode"] = str(share_mode).strip()
        if share_with_all is not None:
            payload["shareWithAll"] = bool(share_with_all)
        if share_with_faction is not None:
            payload["shareWithFaction"] = bool(share_with_faction)

        return self.send_grid_command("set_owner", payload=payload)

    # ------------------------------------------------------------------
    def convert_to_ship(self) -> int:
        """Переводит грид в режим корабля."""

        return self.send_grid_command("convert_to_ship")

    # ------------------------------------------------------------------
    def convert_to_station(self) -> int:
        """Переводит грид в режим станции."""

        return self.send_grid_command("convert_to_station")

    # ------------------------------------------------------------------
    def paint_block(
        self,
        block_id: int | str | BlockInfo,
        *,
        color: Any = None,
        hsv: Sequence[Any] | None = None,
        rgb: Sequence[Any] | None = None,
        space: str | None = None,
        play_sound: bool | None = None,
    ) -> int:
        """Меняет цвет одного блока по его ``EntityId``."""

        block_int = self._normalize_block_id(block_id)

        color_payload = _prepare_color_payload(color=color, hsv=hsv, rgb=rgb, space=space)

        payload: Dict[str, Any] = {"blockId": block_int}
        payload.update(color_payload)

        if play_sound is not None:
            payload["playSound"] = bool(play_sound)

        return self.send_grid_command("paint_block", payload=payload)

    # ------------------------------------------------------------------
    def paint_blocks(
        self,
        blocks: Iterable[int | str | BlockInfo],
        *,
        color: Any = None,
        hsv: Sequence[Any] | None = None,
        rgb: Sequence[Any] | None = None,
        space: str | None = None,
        play_sound: bool | None = None,
    ) -> int:
        """Меняет цвет нескольких блоков одним запросом."""

        if isinstance(blocks, (BlockInfo, int, str)):
            candidates = [blocks]
        else:
            candidates = list(blocks)

        block_ids: list[int] = []
        for item in candidates:
            block_ids.append(self._normalize_block_id(item))

        if not block_ids:
            raise ValueError("blocks must contain at least one block identifier")

        # сохраняем порядок и убираем дубликаты
        unique_ids = list(dict.fromkeys(block_ids))

        color_payload = _prepare_color_payload(color=color, hsv=hsv, rgb=rgb, space=space)

        payload: Dict[str, Any] = {
            **color_payload,
            "blocks": [{"blockId": block_id} for block_id in unique_ids],
        }

        if play_sound is not None:
            payload["playSound"] = bool(play_sound)

        return self.send_grid_command("paint_blocks", payload=payload)

    # ------------------------------------------------------------------
    def create_gps_marker(
        self,
        name: str | None = None,
        *,
        gps: str | None = None,
        coordinates: Sequence[Any] | str | None = None,
        position: Sequence[Any] | str | None = None,
        x: float | None = None,
        y: float | None = None,
        z: float | None = None,
        description: str | None = None,
        color: Any = None,
        rgb: Sequence[Any] | None = None,
        hsv: Sequence[Any] | None = None,
        space: str | None = None,
        show_on_hud: bool | None = None,
        show_on_terminal: bool | None = None,
        show_on_map: bool | None = None,
        temporary: bool | None = None,
        always_visible: bool | None = None,
        entity_id: int | str | None = None,
    ) -> int:
        """Создаёт GPS-метку для владельца грида.

        Если координаты не указаны, серверная часть использует текущую позицию
        грида. Можно передать готовую GPS-строку Space Engineers (`gps`),
        текстовые или числовые координаты (`coordinates`/`position`) либо три
        значения `x`, `y`, `z`.
        """

        payload: Dict[str, Any] = {}

        if name:
            payload["name"] = name.strip()
        if description:
            payload["description"] = description

        if gps:
            gps_text = gps.strip()
            if gps_text:
                payload["gps"] = gps_text

        def _normalize_vector(value: Sequence[Any] | str | None) -> Optional[tuple[float, float, float]]:
            if value is None:
                return None
            if isinstance(value, str):
                parts = [p for p in re.split(r"[;,\s]+", value.strip()) if p]
                if len(parts) < 3:
                    raise ValueError("coordinates string must contain three numbers")
                try:
                    vector = (float(parts[0]), float(parts[1]), float(parts[2]))
                except ValueError as exc:
                    raise ValueError("failed to parse coordinates from string") from exc
                return vector

            if isinstance(value, Sequence):
                if len(value) < 3:
                    raise ValueError("coordinate sequence must contain at least three values")
                try:
                    vector = (float(value[0]), float(value[1]), float(value[2]))
                except (TypeError, ValueError) as exc:
                    raise ValueError("failed to convert coordinates to float") from exc
                return vector

            raise TypeError("coordinates must be a string or a sequence of three numbers")

        vector = None
        for candidate in (coordinates, position):
            vector = _normalize_vector(candidate)
            if vector is not None:
                break

        if vector is None and any(v is not None for v in (x, y, z)):
            missing = [axis for axis, value in (("x", x), ("y", y), ("z", z)) if value is None]
            if missing:
                raise ValueError(f"coordinates require all three components (missing: {', '.join(missing)})")
            vector = (float(x), float(y), float(z))

        if vector is not None:
            payload["position"] = {"x": vector[0], "y": vector[1], "z": vector[2]}

        if show_on_hud is not None:
            payload["showOnHud"] = bool(show_on_hud)
        if show_on_terminal is not None:
            payload["showOnTerminal"] = bool(show_on_terminal)
        if show_on_map is not None:
            payload["showOnMap"] = bool(show_on_map)
        if temporary is not None:
            payload["temporary"] = bool(temporary)
        if always_visible is not None:
            payload["alwaysVisible"] = bool(always_visible)

        if entity_id is not None:
            entity_int = _safe_int(entity_id)
            if entity_int is None or entity_int <= 0:
                raise ValueError("entity_id must be a positive integer")
            payload["entityId"] = entity_int

        if color is not None or rgb is not None or hsv is not None:
            color_payload = _prepare_color_payload(color=color, hsv=hsv, rgb=rgb, space=space)
            if "hsv" in color_payload:
                hsv_values = color_payload["hsv"]
                h = float(hsv_values.get("h", 0.0))
                s = float(hsv_values.get("s", 0.0))
                v = float(hsv_values.get("v", 0.0))
                r, g, b = colorsys.hsv_to_rgb(h, s, v)
                color_payload = {
                    "rgb": {
                        "r": max(0, min(255, int(round(r * 255.0)))),
                        "g": max(0, min(255, int(round(g * 255.0)))),
                        "b": max(0, min(255, int(round(b * 255.0)))),
                    }
                }
            payload.update(color_payload)

        return self.send_grid_command("create_gps", payload=payload)

    # ------------------------------------------------------------------
    def list_gps_markers(
        self,
        *,
        show_on_hud: bool | None = None,
        show_on_map: bool | None = None,
        always_visible: bool | None = None,
        request_id: str | None = None,
    ) -> int:
        """Запрашивает у сервера список GPS-меток игрока."""

        payload: Dict[str, Any] = {}

        if show_on_hud is not None:
            payload["showOnHud"] = bool(show_on_hud)
        if show_on_map is not None:
            payload["showOnMap"] = bool(show_on_map)
        if always_visible is not None:
            payload["alwaysVisible"] = bool(always_visible)
        if request_id:
            payload["requestId"] = str(request_id)

        effective_payload = payload if payload else None
        return self.send_grid_command("list_gps", payload=effective_payload)

    # ------------------------------------------------------------------
    def park(
        self,
        enabled: bool,
        brake_wheels: bool,
        shutdown_thrusters: bool,
        lock_connectors: bool,
    ) -> int:
        """Активирует или деактивирует режим парковки грида."""

        payload: Dict[str, Any] = {
            "enabled": bool(enabled),
            "brakeWheels": bool(brake_wheels),
            "shutdownThrusters": bool(shutdown_thrusters),
            "lockConnectors": bool(lock_connectors),
        }
        return self.send_grid_command("park", payload=payload)

    def park_on(self):
        self.park(
            enabled=True,
            brake_wheels=True,
            shutdown_thrusters=True,
            lock_connectors=True
        )

    def park_off(self):
        self.park(
            enabled=False,
            brake_wheels=False,
            shutdown_thrusters=False,
            lock_connectors=False
        )

    # ------------------------------------------------------------------
    def power(self, mode: str) -> int:
        """Изменяет режим питания грида."""

        valid_modes = {"on", "soft_off", "hard_off"}
        if mode not in valid_modes:
            raise ValueError(f"mode must be one of {valid_modes}, got {mode!r}")

        payload: Dict[str, Any] = {"mode": mode}
        return self.send_grid_command("power", payload=payload)

    def power_on(self):
        self.power("on")

    def power_off(self):
        self.power("soft_off")

    # ------------------------------------------------------------------
    def _extract_devices(self, payload: Dict[str, Any]) -> Iterable[DeviceMetadata]:
        """Extract devices from main grid's payload."""
        yield from self._extract_devices_for_payload(payload, self.grid_id)

    def _extract_devices_for_payload(self, payload: Dict[str, Any], grid_id: str) -> Iterable[DeviceMetadata]:
        # собираем кандидатов из новых мест: payload['blocks']
        candidates: list[Dict[str, Any]] = []

        # 1) devices из blocks (новый формат)
        blocks_entries = payload.get("blocks")
        if isinstance(blocks_entries, list):
            candidates.extend([b for b in blocks_entries if isinstance(b, dict)])

        if not candidates:
            return

        for entry in candidates:
            # Проверяем, является ли блок устройством
            if not entry.get("isDevice", False):
                continue

            # из вашего JSON: поля называются id/type/subtype/name
            raw_type = (
                entry.get("type")
                or entry.get("deviceType")
                or entry.get("subtype")
                or "generic"
            )
            subtype = entry.get("subtype") or entry.get("SubtypeName")
            device_type = normalize_device_type(raw_type, subtype)

            # id может быть int — приводим к строке
            raw_id = (
                entry.get("deviceId")
                or entry.get("entityId")
                or entry.get("id")
                or ""
            )
            if raw_id in ("", None):
                continue
            device_id = str(raw_id)

            # telemetryKey в вашем примере нет — синтезируем по нашей схеме
            telemetry_key = entry.get("telemetryKey") or entry.get("key")
            if not telemetry_key:
                telemetry_key = self.build_device_key(device_type, device_id)

            custom_name = entry.get("customName") or entry.get("CustomName")
            display_name = (
                entry.get("displayName")
                or entry.get("displayNameText")
                or entry.get("DisplayName")
                or entry.get("DisplayNameText")
            )
            raw_name = entry.get("name") or entry.get("Name")
            name = custom_name or display_name or raw_name
            extra = dict(entry)
            # Приоритезация имен
            if custom_name is not None:
                extra["customName"] = custom_name
            if raw_name is not None:
                extra["name"] = raw_name
            if display_name is not None:
                extra["displayName"] = display_name

            yield DeviceMetadata(
                device_type=device_type,
                device_id=device_id,
                telemetry_key=str(telemetry_key),
                grid_id=grid_id,
                name=name,
                extra=extra,
            )

    def _extract_blocks(self, payload: Dict[str, Any]) -> Iterable[BlockInfo]:
        candidates: list[Dict[str, Any]] = []

        root_blocks = payload.get("blocks")
        if isinstance(root_blocks, dict):
            candidates.extend([b for b in root_blocks.values() if isinstance(b, dict)])
        elif isinstance(root_blocks, list):
            candidates.extend([b for b in root_blocks if isinstance(b, dict)])

        comp = payload.get("comp")
        if isinstance(comp, dict):
            comp_blocks = comp.get("blocks")
            if isinstance(comp_blocks, dict):
                candidates.extend([b for b in comp_blocks.values() if isinstance(b, dict)])
            elif isinstance(comp_blocks, list):
                candidates.extend([b for b in comp_blocks if isinstance(b, dict)])

        seen: Dict[int, BlockInfo] = {}
        for entry in candidates:
            try:
                block = BlockInfo.from_payload(entry)
            except Exception:
                continue
            seen[block.block_id] = block

        return seen.values()

    # ------------------------------------------------------------------
    def _discover_devices_from_telemetry_keys(self) -> None:
        """
        Scans for existing telemetry keys and adds devices that are not already known.
        This helps discover devices that exist in telemetry but not listed in gridinfo (e.g., for rovers).
        """
        pattern = f"se:{self.owner_id}:grid:{self.grid_id}:*:*:telemetry"
        existing_device_ids = set(self.devices.keys())

        try:
            keys_found = []
            for key in self.redis.client.scan_iter(match=pattern, count=100):
                if isinstance(key, bytes):
                    key = key.decode("utf-8", "replace")

                # Parse key: se:{owner}:grid:{grid}:{device_type}:{device_id}:telemetry
                parts = key.split(":")
                if len(parts) != 7 or parts[6] != "telemetry":
                    continue

                device_type_raw = parts[4]
                device_id = parts[5]

                if device_id in existing_device_ids:
                    continue
                keys_found.append(key)

                device_type_normalized = normalize_device_type(device_type_raw)
                telemetry_key = key

                # Fetch snapshot to get name and potentially correct device type for AI blocks
                snapshot = self.redis.get_json(telemetry_key)
                name = None
                if isinstance(snapshot, dict):
                    for name_key in ("name", "customName", "displayName", "CustomName"):
                        if snapshot.get(name_key):
                            name = str(snapshot[name_key])
                            break

                    # Special handling for AI blocks
                    ai_role = snapshot.get("aiRole")
                    ai_subtype = snapshot.get("aiSubtype")
                    if ai_role:
                        if ai_role == "Mission" and ai_subtype == "FlightAutopilot":
                            device_type_normalized = "ai_flight_autopilot"
                        elif ai_role == "Behavior":
                            device_type_normalized = "ai_behavior"
                        elif ai_role == "Task":
                            if ai_subtype == "Defensive":
                                device_type_normalized = "ai_defensive"
                            elif ai_subtype == "Offensive":
                                device_type_normalized = "ai_offensive"
                        elif ai_role == "Recorder":
                            device_type_normalized = "ai_recorder"

                metadata = DeviceMetadata(
                    device_type=device_type_normalized,
                    device_id=device_id,
                    telemetry_key=telemetry_key,
                    grid_id=self.grid_id,
                    name=name or f"{device_type_normalized}:{device_id}",
                    extra={},
                )

                device = create_device(self, metadata)
                self.devices[device_id] = device
                try:
                    num_id = int(device_id)
                    self.devices_by_num[num_id] = device
                except ValueError:
                    pass

            print(f"Keys found: {keys_found}")

        except Exception:
            # Ignore errors during discovery to avoid breaking initialization
            pass

    def _aggregate_devices_from_subgrids(self) -> None:
        """
        Scans telemetry keys for subgrids and creates devices for them.
        """
        if not self.metadata:
            return
        subGridIds = self.metadata.get("subGridIds") or []
        if not isinstance(subGridIds, list):
            return
        for sub_id in subGridIds:
            sub_id_str = str(sub_id)
            # Discover for this subgrid
            self._discover_devices_from_telemetry_keys_for_grid(sub_id_str)

    def _discover_devices_from_telemetry_keys_for_grid(self, sub_grid_id: str) -> None:
        """
        Scans for existing telemetry keys for a specific subgrid and adds devices that are not already known.
        """
        # se:{owner}:grid:{sub_grid_id}:*:*:telemetry but wait, no:
        # For subgrids, if they have their own keys, the pattern is grid:{sub_grid_id}
        pattern = f"se:{self.owner_id}:grid:{sub_grid_id}:*:*:telemetry"
        existing_device_ids = set(self.devices.keys())

        try:
            keys_found = []
            for key in self.redis.client.scan_iter(match=pattern, count=100):
                if isinstance(key, bytes):
                    key = key.decode("utf-8", "replace")

                # Parse key: se:{owner}:grid:{grid}:{device_type}:{device_id}:telemetry
                parts = key.split(":")
                if len(parts) != 7 or parts[6] != "telemetry":
                    continue

                device_type_raw = parts[4]
                device_id = parts[5]

                if device_id in existing_device_ids:
                    continue
                keys_found.append(key)

                device_type_normalized = normalize_device_type(device_type_raw)
                telemetry_key = key

                # Fetch snapshot to get name
                snapshot = self.redis.get_json(telemetry_key)
                name = None
                if isinstance(snapshot, dict):
                    for name_key in ("name", "customName", "displayName", "CustomName"):
                        if snapshot.get(name_key):
                            name = str(snapshot[name_key])
                            break

                metadata = DeviceMetadata(
                    device_type=device_type_normalized,
                    device_id=device_id,
                    telemetry_key=telemetry_key,
                    grid_id=sub_grid_id,  # use subgrid id as metadata.grid_id
                    name=name or f"{device_type_normalized}:{device_id}",
                    extra={},
                )

                device = create_device(self, metadata)  # grid=self, so commands will use self.grid_id, but for subgrids it might be wrong, but perhaps okay if using device.grid_id
                self.devices[device_id] = device
                try:
                    num_id = int(device_id)
                    self.devices_by_num[num_id] = device
                except ValueError:
                    pass

            # print(f"Subgrid {sub_grid_id} keys found: {keys_found}")

        except Exception:
            # Ignore errors
            pass

    # ------------------------------------------------------------------
    def build_device_key(self, device_type: str, device_id: str) -> str:
        # Normalize type to the snake_case form used in telemetry keys
        type_key = self._normalize_type_for_telemetry(str(device_type))
        return f"se:{self.owner_id}:grid:{self.grid_id}:{type_key}:{device_id}:telemetry"

    # ------------------------------------------------------------------
    def close(self) -> None:
        try:
            self._subscription.close()
        except Exception:
            pass
        for damage_subscription in list(self._damage_subscriptions):
            try:
                damage_subscription.close()
            except Exception:
                pass
        self._damage_subscriptions.clear()
        for device in list(self.devices.values()):
            device.close()
        self.devices.clear()
        self.devices_by_num.clear()
        self.blocks.clear()

    def get_device_by_id(self, device_id: int) -> BaseDevice | None:
        """Быстрый поиск устройства по числовому ID."""

        return self.devices_by_num.get(int(device_id))

    def refresh_devices(self) -> int:
        """
        Перечитывает gridinfo и обновляет self.devices.
        Возвращает число обнаруженных (актуализированных) устройств.
        """

        info_key = f"se:{self.owner_id}:grid:{self.grid_id}:gridinfo"
        payload = self.redis.get_json(info_key) or {}

        # Нормализуем секцию с устройствами:
        devices_section = None
        if isinstance(payload, dict):
            if "devices" in payload:
                devices_section = payload["devices"]
            elif isinstance(payload.get("comp"), dict) and "devices" in payload["comp"]:
                devices_section = payload["comp"]["devices"]

        if not devices_section:
            # Нет устройств в gridinfo — ничего не делаем
            return 0

        # Преобразуем devices_section к списку словарей устройств
        dev_items: list[dict] = []
        if isinstance(devices_section, list):
            dev_items = [d for d in devices_section if isinstance(d, dict)]
        elif isinstance(devices_section, dict):
            # варианты: { "Projector": [ {...}, ... ], "Battery": [ ... ] } ИЛИ { "8788": {...}, ... }
            if devices_section and all(
                isinstance(k, str) and k.isdigit() for k in devices_section.keys()
            ):
                dev_items = [v for v in devices_section.values() if isinstance(v, dict)]
            else:
                for v in devices_section.values():
                    if isinstance(v, list):
                        dev_items.extend([d for d in v if isinstance(d, dict)])
                    elif isinstance(v, dict):
                        dev_items.append(v)

        updated = 0
        for d in dev_items:
            try:
                dev_id = int(d.get("id"))
            except Exception:
                continue

            dev_type = d.get("type") or d.get("blockType") or ""
            dev_subtype = d.get("subtype") or d.get("subType") or ""
            dev_name = d.get("name") or f"{dev_type}:{dev_id}"

            device = self.devices_by_num.get(dev_id)
            if device is None:
                # Подбираем класс
                device_cls_or_name = DEVICE_REGISTRY.get(dev_type, None)
                if device_cls_or_name is None:
                    # Используем DEVICE_TYPE_MAP для разрешения по типу
                    cls = DEVICE_TYPE_MAP.get(normalize_device_type(dev_type), BaseDevice)
                else:
                    # Если в DEVICE_REGISTRY есть запись, проверим, является ли она строкой (именем типа)
                    if isinstance(device_cls_or_name, str):
                        cls = DEVICE_TYPE_MAP.get(device_cls_or_name, BaseDevice)
                    else:
                        # иначе это уже сам класс устройства
                        cls = device_cls_or_name

                # Конструктор BaseDevice/наследников может отличаться — приведи под свой
                # Создаем DeviceMetadata для передачи в конструктор
                telemetry_key = self.build_device_key(
                    normalize_device_type(dev_type), str(dev_id)
                )
                metadata = DeviceMetadata(
                    device_type=normalize_device_type(dev_type),
                    device_id=str(dev_id),
                    telemetry_key=telemetry_key,
                    grid_id=self.grid_id,
                    name=dev_name,
                    extra={
                        "type": dev_type,
                        "subtype": dev_subtype,
                    },
                )
                device = cls(
                    grid=self,
                    metadata=metadata,
                )
                self.devices[str(dev_id)] = device
                self.devices_by_num[dev_id] = device
            else:
                # Обновим имя/типы, если поменялись
                setattr(device, "name", dev_name)
                setattr(device, "type", dev_type)
                setattr(device, "subtype", dev_subtype)

            # Пробуем подтянуть снимок телеметрии
            self._refresh_device_telemetry(device, dev_type, dev_id)
            updated += 1

        return updated

    # ------------------------------------------------------------------
    def subscribe_to_damage(
        self, callback: Callable[[DamageEvent | Dict[str, Any] | str], None]
    ):
        """Подписывается на события урона по текущему гриду.

        Callback получает экземпляр :class:`DamageEvent` при успешном разборе
        сообщения. Если полезную нагрузку не удалось разобрать, в callback
        передаются исходные данные (dict или строка).
        """

        if not callable(callback):
            raise TypeError("callback must be callable")

        def _handle_damage(_channel: str, payload: Any, event_name: str) -> None:
            message = payload if payload is not None else event_name
            if message is None:
                return

            if isinstance(message, dict):
                data = message
            elif isinstance(message, str):
                text = message.strip()
                if not text:
                    return
                try:
                    data = json.loads(text)
                except json.JSONDecodeError:
                    callback(text)
                    return
            else:
                callback(message)
                return

            try:
                damage_event = DamageEvent.from_payload(data)
            except Exception:
                callback(data)
                return

            callback(damage_event)

        subscription = self.redis.subscribe_to_key(self._damage_channel, _handle_damage)
        self._damage_subscriptions.append(subscription)
        return subscription

    def _refresh_device_telemetry(
        self, device: BaseDevice, dev_type: str, dev_id: int
    ) -> None:
        """
        Заполняет последнюю известную телеметрию устройства, если ключ существует.
        Ключ: se:{owner}:grid:{grid}:{device_type}:{device_id}:telemetry
        """

        # dev_type в телеметрии обычно «чистый» (например, battery_block, projector и т.п.).
        # Если у тебя в Redis тип — уже нормализован, замапь тут при необходимости.
        type_key = self._normalize_type_for_telemetry(dev_type)
        tkey = f"se:{self.owner_id}:grid:{self.grid_id}:{type_key}:{dev_id}:telemetry"
        snap = self.redis.get_json(tkey)
        if isinstance(snap, dict):
            # под свою модель: device.telemetry / device.state / device.cache …
            setattr(device, "telemetry", snap)
            # Обновляем ключ с expire=180
            try:
                self.redis.set_json(tkey, snap, expire=180)
            except Exception:
                pass

    def _normalize_type_for_telemetry(self, dev_type: str) -> str:
        """
        Приведение типа к сегменту ключа телеметрии.
        Пример: 'MyObjectBuilder_Xxx' -> 'xxx'.

        Также учитывает различия между нормализованным типом устройства и
        фактическим сегментом ключа телеметрии. Например, для контейнеров
        нормализованный тип — 'container', а в ключе используется 'cargo_container'.
        """

        # Частные соответствия "тип устройства" -> "тип в ключе"
        special: dict[str, str] = {
            # Cargo containers публикуют телеметрию как 'cargo_container'
            "container": "cargo_container",
            # Connectors публикуют телеметрию как 'ship_connector'
            "connector": "ship_connector",
            # Text panels (LCD) используют сегмент 'text_panel'
            "textpanel": "text_panel",
            # Wheels публикуют телеметрию как 'motor_suspension'
            "wheel": "motor_suspension",
            # Nanobot drill systems публикуют телеметрию как 'drill'
            "nanobot_drill_system": "drill",
        }

        key = dev_type
        if key in special:
            return special[key]

        if key.startswith("MyObjectBuilder_"):
            key = key.removeprefix("MyObjectBuilder_")
        # Простейшая snake_case нормализация
        return "".join([("_" + c.lower() if c.isupper() else c) for c in key]).lstrip("_")

=======
>>>>>>> 52f3b957
class BaseDevice:
    """Base class for all telemetry driven devices."""

    device_type: str = "generic"

    def __init__(self, grid: Grid, metadata: DeviceMetadata) -> None:
        # Слушатели событий устройства: {event_name: [callback, ...]}
        # callback(device, telemetry_dict, source_event_str) -> None
        self._listeners: dict[str, list[Callable[["BaseDevice", Dict[str, Any], str], None]]] = {}

        self.grid = grid
        self.redis = grid.redis
        self.device_id = metadata.device_id
        self.device_type = metadata.device_type
        self.telemetry_key = metadata.telemetry_key
        self.grid_id = metadata.grid_id
        self.name = (
            metadata.name
            or metadata.extra.get("customName")
            or metadata.extra.get("name")
            or metadata.extra.get("displayName")
            or metadata.extra.get("displayNameText")
        )
        self.metadata = metadata
        self.telemetry: Optional[Dict[str, Any]] = None
        self._telemetry_event = threading.Event()

        self._enabled: bool = self._extract_optional_bool(
            metadata.extra,
            "enabled",
            "isEnabled",
            "isWorking",
            "isFunctional",
        ) or False
        self._show_in_terminal: bool = self._extract_optional_bool(metadata.extra, "showInTerminal") or False
        self._show_in_toolbar: bool = self._extract_optional_bool(metadata.extra, "showInToolbar") or False
        self._show_on_screen: bool = self._extract_optional_bool(metadata.extra, "showOnScreen") or False

        raw_custom = metadata.extra.get("customData")
        self._custom_data: str = "" if raw_custom is None else str(raw_custom)

        self._load_metrics: Optional[Dict[str, Any]] = None
        self._load_spent_ms: Optional[float] = None

        self._inventories: Dict[str, InventorySnapshot] = {}
        self._inventory_index_map: Dict[str, int] = {}

        # Подписка на телеметрию устройства (устойчивая: keyspace + channel + polling)
        self._subscription = self.redis.subscribe_to_key_resilient(
            self.telemetry_key,
            self._on_telemetry_change,
        )
        snapshot = self.redis.get_json(self.telemetry_key)



    # ------------------------------------------------------------------
    # Публичный событийный API
    # ------------------------------------------------------------------

    def on(
        self,
        event: str,
        callback: Callable[["BaseDevice", Dict[str, Any], str], None],
    ) -> None:
        if not isinstance(event, str) or not event:
            raise ValueError("event must be a non-empty string")
        if not callable(callback):
            raise TypeError("callback must be callable")
        self._listeners.setdefault(event, []).append(callback)

    def off(
        self,
        event: str,
        callback: Callable[["BaseDevice", Dict[str, Any], str], None],
    ) -> None:
        listeners = self._listeners.get(event)
        if not listeners:
            return
        try:
            listeners.remove(callback)
        except ValueError:
            pass
        if not listeners:
            self._listeners.pop(event, None)

    def _emit(self, event: str, telemetry: Dict[str, Any], source_event: str) -> None:
        listeners = list(self._listeners.get(event, []))
        for cb in listeners:
            try:
                cb(self, telemetry, source_event)
            except Exception:
                pass

    # ------------------------------------------------------------------
    def _resolve_existing_telemetry_key(self) -> Optional[str]:
        owner = self.grid.owner_id
        grid_id = self.grid.grid_id
        did = self.device_id
        pattern = f"se:{owner}:grid:{grid_id}:*:{did}:telemetry"
        try:
            for key in self.redis.client.scan_iter(match=pattern, count=100):
                if isinstance(key, bytes):
                    key = key.decode("utf-8", "replace")
                return key
        except Exception:
            pass
        return None

    # ------------------------------------------------------------------
    def update_metadata(self, metadata: DeviceMetadata) -> None:
        self.metadata = metadata
        new_name = (
            metadata.name
            or metadata.extra.get("customName")
            or metadata.extra.get("name")
            or metadata.extra.get("displayName")
            or metadata.extra.get("displayNameText")
        )
        if new_name:
            self.name = new_name
            self._cache_name_in_metadata()
        if self.telemetry is not None:
            self._sync_name_with_telemetry()


    # ------------------------------------------------------------------
    def _on_telemetry_change(self, key: str, payload: Optional[Any], event: str) -> None:
        if payload is None:
            self._emit("telemetry_cleared", {}, event)
            return

        if isinstance(payload, str):
            try:
                payload = json.loads(payload)
            except json.JSONDecodeError:
                payload = {"raw": payload}

        if not isinstance(payload, dict):
            return

        telemetry_payload = dict(payload)

        changed = self._merge_common_telemetry(telemetry_payload)
        self.telemetry = telemetry_payload

        self._refresh_inventories(telemetry_payload)

        # Хук дочерних классов
        self.handle_telemetry(telemetry_payload)

        # Сообщаем наружу
        self._emit("telemetry", telemetry_payload, event)

        self._telemetry_event.set()

    # ------------------------------------------------------------------
    def handle_telemetry(self, telemetry: Dict[str, Any]) -> None:
        return

    # ------------------------------------------------------------------
    # Inventory helpers
    # ------------------------------------------------------------------
    def inventories(self) -> List[InventorySnapshot]:
        """Return a list of inventory snapshots sorted by index."""

        return [inv.copy() for inv in sorted(self._inventories.values(), key=lambda inv: (inv.index, inv.key))]

    def inventory_map(self) -> Dict[str, InventorySnapshot]:
        """Return a mapping of inventory key -> snapshot."""

        return {key: inv.copy() for key, inv in self._inventories.items()}

    def inventory_count(self) -> int:
        return len(self._inventories)

    def get_inventory(self, reference: str | int | InventorySnapshot | None = None) -> Optional[InventorySnapshot]:
        """Resolve a specific inventory by key, index, name or snapshot."""

        if reference is None:
            snapshots = self.inventories()
            if len(snapshots) == 1:
                return snapshots[0]
            return None

        if isinstance(reference, InventorySnapshot):
            existing = self._inventories.get(reference.key)
            if existing and existing.index == reference.index:
                return existing.copy()
            if reference.device_id == self._numeric_device_id():
                return reference.copy()
            return reference.copy()

        if isinstance(reference, int):
            for snapshot in self._inventories.values():
                if snapshot.index == reference:
                    return snapshot.copy()
            return None

        lookup = str(reference).strip().lower()
        for key, snapshot in self._inventories.items():
            if key.lower() == lookup:
                return snapshot.copy()
            if snapshot.name.lower() == lookup:
                return snapshot.copy()
            if snapshot.name.lower().startswith(lookup) and lookup:
                return snapshot.copy()
        return None

    def inventory_items(self, reference: str | int | InventorySnapshot | None = None) -> List[InventoryItem]:
        if reference is None:
            aggregated: List[InventoryItem] = []
            for snapshot in self._inventories.values():
                aggregated.extend(
                    InventoryItem(item.type, item.subtype, item.amount, item.display_name)
                    for item in snapshot.items
                )
            return aggregated

        inventory = self.get_inventory(reference)
        if inventory is None:
            return []
        return [InventoryItem(item.type, item.subtype, item.amount, item.display_name) for item in inventory.items]

    def _numeric_device_id(self) -> Optional[int]:
        try:
            return int(self.device_id)
        except Exception:
            return None

    def _refresh_inventories(self, telemetry: Dict[str, Any]) -> None:
        if not isinstance(telemetry, dict):
            if self._inventories:
                self._inventories = {}
            return

        entries = self._collect_inventory_payloads(telemetry)
        if not entries:
            if self._inventories:
                self._inventories = {}
            return

        device_id = self._numeric_device_id() or 0
        new_map: Dict[str, InventorySnapshot] = {}
        for key, payload, name, index_hint in entries:
            if not isinstance(payload, dict):
                continue
            index_value = self._assign_inventory_index(key, index_hint)
            items, current_volume, max_volume, current_mass, fill_ratio = parse_inventory_payload(payload)
            name_text = str(name).strip()
            if not name_text:
                name_text = self._format_inventory_name(key)
            snapshot = InventorySnapshot(
                device_id=device_id,
                key=key,
                index=index_value,
                name=name_text,
                current_volume=current_volume,
                max_volume=max_volume,
                current_mass=current_mass,
                fill_ratio=fill_ratio,
                items=items,
                raw=dict(payload),
            )
            new_map[key] = snapshot

        self._inventories = new_map

    def _assign_inventory_index(self, key: str, index_hint: Optional[int]) -> int:
        if index_hint is not None:
            try:
                index = int(index_hint)
            except (TypeError, ValueError):
                index = self._inventory_index_map.get(key, len(self._inventory_index_map))
            else:
                self._inventory_index_map[key] = index
                return index

        if key not in self._inventory_index_map:
            self._inventory_index_map[key] = len(self._inventory_index_map)
        return self._inventory_index_map[key]

    def _collect_inventory_payloads(self, telemetry: Dict[str, Any]) -> List[tuple[str, Dict[str, Any], str, Optional[int]]]:
        entries: List[tuple[str, Dict[str, Any], str, Optional[int]]] = []
        seen: set[str] = set()

        raw_list = telemetry.get("inventories")
        if isinstance(raw_list, list):
            for idx, entry in enumerate(raw_list):
                if not isinstance(entry, dict):
                    continue
                key = str(entry.get("inventoryKey") or entry.get("key") or f"inventories[{idx}]")
                seen.add(key)
                name = entry.get("name") or entry.get("displayName") or self._format_inventory_name(key)
                index_hint = entry.get("inventoryIndex")
                if index_hint is None:
                    index_hint = entry.get("index")
                if index_hint is None:
                    index_hint = idx
                entries.append((key, entry, str(name), index_hint))

        for key, value in telemetry.items():
            if not isinstance(value, dict):
                continue
            if key in seen:
                continue
            lowered = key.lower()
            if "inventory" not in lowered:
                continue
            seen.add(key)
            name = value.get("name") or value.get("displayName") or self._format_inventory_name(key)
            index_hint = value.get("inventoryIndex")
            entries.append((key, value, str(name), index_hint))

        if isinstance(telemetry.get("items"), list):
            key = "inventory"
            if key not in seen:
                name = telemetry.get("inventoryName") or self._format_inventory_name(key)
                index_hint = telemetry.get("inventoryIndex")
                entries.append((key, telemetry, str(name), index_hint))

        return entries

    def _format_inventory_name(self, key: str) -> str:
        text = str(key or "").strip()
        if not text:
            return "Inventory"
        cleaned = re.sub(r"([a-z0-9])([A-Z])", r"\1 \2", text)
        cleaned = cleaned.replace("_", " ").replace("[", " ").replace("]", " ").strip()
        if not cleaned:
            cleaned = "Inventory"
        if "inventory" not in cleaned.lower():
            cleaned = f"{cleaned} Inventory"
        return cleaned.title()

    # ------------------------------------------------------------------
    def is_enabled(self) -> bool:
        if isinstance(self.telemetry, dict) and "enabled" in self.telemetry:
            return bool(self.telemetry["enabled"])
        return self._enabled

    @property
    def enabled(self) -> bool:
        return self.is_enabled()

    def enable(self) -> int:
        return self.set_enabled(True)

    def disable(self) -> int:
        return self.set_enabled(False)

    def toggle_enabled(self) -> int:
        result = self.send_command({"cmd": "toggle"})
        if result:
            self._update_common_flag("enabled", not self.is_enabled())
        return result

    def set_enabled(self, enabled: bool) -> int:
        command = "enable" if enabled else "disable"
        result = self.send_command({"cmd": command})
        if result:
            self._update_common_flag("enabled", bool(enabled))
        return result

    # ------------------------------------------------------------------
    def show_in_terminal(self) -> Optional[bool]:
        return self._read_bool_flag("showInTerminal")

    def set_show_in_terminal(self, visible: bool) -> int:
        return self._send_boolean_command("set_show_in_terminal", "showInTerminal", visible)

    def show_in_toolbar(self) -> Optional[bool]:
        return self._read_bool_flag("showInToolbar")

    def set_show_in_toolbar(self, visible: bool) -> int:
        return self._send_boolean_command("set_show_in_toolbar", "showInToolbar", visible)

    def show_on_screen(self) -> Optional[bool]:
        return self._read_bool_flag("showOnScreen")

    def set_show_on_screen(self, visible: bool) -> int:
        return self._send_boolean_command("set_show_on_screen", "showOnScreen", visible)

    def custom_data(self) -> str:
        if isinstance(self.telemetry, dict):
            value = self.telemetry.get("customData")
            if value is None:
                if "customData" not in self.telemetry:
                    self.telemetry["customData"] = self._custom_data
                return self._custom_data
            text_value = str(value)
            if text_value != self._custom_data:
                self._custom_data = text_value
            return self._custom_data
        return self._custom_data

    def load_spent_ms(self) -> Optional[float]:
        return self._load_spent_ms

    def load_metrics(self) -> Optional[Dict[str, Any]]:
        if self._load_metrics is None:
            return None
        return copy.deepcopy(self._load_metrics)

    def set_custom_data(self, data: str) -> int:
        payload = {
            "cmd": "set_custom_data",
            "state": {"customData": str(data)},
        }
        result = self.send_command(payload)
        if result:
            self._update_common_flag("customData", str(data))
        return result

    # ------------------------------------------------------------------
    def _read_bool_flag(self, key: str) -> Optional[bool]:
        if isinstance(self.telemetry, dict) and key in self.telemetry:
            return bool(self.telemetry[key])
        attr = {
            "showInTerminal": self._show_in_terminal,
            "showInToolbar": self._show_in_toolbar,
            "showOnScreen": self._show_on_screen,
        }.get(key)
        return attr if attr is None else bool(attr)

    def _send_boolean_command(self, command: str, telemetry_key: str, value: bool) -> int:
        payload = {
            "cmd": command,
            "state": {telemetry_key: bool(value)},
        }
        result = self.send_command(payload)
        if result:
            self._update_common_flag(telemetry_key, bool(value))
        return result

    def _update_common_flag(self, key: str, value: Any) -> None:
        telemetry = self._ensure_telemetry_dict()
        telemetry[key] = value
        if key == "enabled":
            self._enabled = bool(value)
        elif key == "showInTerminal":
            self._show_in_terminal = bool(value)
        elif key == "showInToolbar":
            self._show_in_toolbar = bool(value)
        elif key == "showOnScreen":
            self._show_on_screen = bool(value)
        elif key == "customData":
            self._custom_data = str(value)


    def _ensure_telemetry_dict(self) -> Dict[str, Any]:
        if not isinstance(self.telemetry, dict):
            self.telemetry = {}
        return self.telemetry

    def _merge_common_telemetry(self, telemetry: Dict[str, Any]) -> bool:
        changed = False

        if "enabled" in telemetry:
            self._enabled = bool(telemetry["enabled"])
        else:
            telemetry["enabled"] = bool(self._enabled)
            changed = True

        if "showInTerminal" in telemetry:
            self._show_in_terminal = bool(telemetry["showInTerminal"])
        else:
            telemetry["showInTerminal"] = bool(self._show_in_terminal)
            changed = True

        if "showInToolbar" in telemetry:
            self._show_in_toolbar = bool(telemetry["showInToolbar"])
        else:
            telemetry["showInToolbar"] = bool(self._show_in_toolbar)
            changed = True

        if "showOnScreen" in telemetry:
            self._show_on_screen = bool(telemetry["showOnScreen"])
        else:
            telemetry["showOnScreen"] = bool(self._show_on_screen)
            changed = True

        if "customData" in telemetry:
            raw_custom = telemetry["customData"]
            if raw_custom is None:
                telemetry["customData"] = ""
                self._custom_data = ""
                changed = True
            else:
                text_value = str(raw_custom)
                if text_value != self._custom_data:
                    self._custom_data = text_value
        else:
            telemetry["customData"] = self._custom_data
            changed = True

        if self._update_load_metrics(telemetry):
            changed = True

        if self._sync_name_with_telemetry(telemetry):
            changed = True

        return changed

    def _sync_name_with_telemetry(self, telemetry: Optional[Dict[str, Any]] = None) -> bool:
        target = telemetry if telemetry is not None else self._ensure_telemetry_dict()
        changed = False

        # всегда пытаться прочитать новое имя из telemetry
        new_name = None
        for key in (
            "customName",
            "name",
            "displayName",
            "displayNameText",
            "CustomName",
            "DisplayName",
        ):
            value = target.get(key)
            if value:
                new_name = str(value).strip()
                if new_name:
                    break

        if new_name and new_name != self.name:
            self.name = new_name
            self._cache_name_in_metadata()
            changed = True

        # записать в telemetry, если отличается
        if self.name:
            for key in (
                "name",
                "customName",
                "displayName",
                "displayNameText",
                "CustomName",
                "DisplayName",
            ):
                if target.get(key) != self.name:
                    target[key] = self.name
                    changed = True

        return changed

    def _cache_name_in_metadata(self) -> None:
        if not getattr(self, "metadata", None):
            return
        if self.name:
            try:
                self.metadata.name = self.name
            except Exception:
                pass

        extra = getattr(self.metadata, "extra", None)
        if not isinstance(extra, dict):
            extra = {}
            try:
                self.metadata.extra = extra  # type: ignore[assignment]
            except Exception:
                return

        if not self.name:
            return

        for key in ("customName", "name", "displayName", "displayNameText"):
            extra[key] = self.name

    @staticmethod
    def _extract_optional_bool(data: Dict[str, Any], *keys: str) -> Optional[bool]:
        for key in keys:
            if key not in data:
                continue
            value = data[key]
            if isinstance(value, bool):
                return value
            if isinstance(value, (int, float)):
                return bool(value)
            if isinstance(value, str):
                lowered = value.strip().lower()
                if lowered in {"1", "true", "yes", "on"}:
                    return True
                if lowered in {"0", "false", "no", "off"}:
                    return False
        return None

    def _update_load_metrics(self, telemetry: Dict[str, Any]) -> bool:
        raw_load = telemetry.get("load")
        normalized = self._normalize_load_metrics(raw_load)
        changed = False

        if normalized is None:
            if self._load_metrics is not None or self._load_spent_ms is not None:
                self._load_metrics = None
                self._load_spent_ms = None
                changed = True
            if "loadSpentMs" in telemetry:
                telemetry.pop("loadSpentMs", None)
                changed = True
            return changed

        spent = normalized.get("spentMs")
        if spent is not None:
            if telemetry.get("loadSpentMs") != spent:
                telemetry["loadSpentMs"] = spent
                changed = True
        elif "loadSpentMs" in telemetry:
            telemetry.pop("loadSpentMs", None)
            changed = True

        if self._load_metrics != normalized:
            self._load_metrics = normalized
            self._load_spent_ms = normalized.get("spentMs")
            changed = True
        else:
            new_spent = normalized.get("spentMs")
            if self._load_spent_ms != new_spent:
                self._load_spent_ms = new_spent
                changed = True

        return changed

    @staticmethod
    def _normalize_load_metrics(load_payload: Any) -> Optional[Dict[str, Any]]:
        if not isinstance(load_payload, dict):
            return None

        metrics: Dict[str, Any] = {}

        window = load_payload.get("window")
        if window is not None:
            try:
                metrics["window"] = int(window)
            except (TypeError, ValueError):
                pass

        for bucket_name in ("update", "commands", "total"):
            bucket = BaseDevice._normalize_load_bucket(load_payload.get(bucket_name))
            if bucket:
                metrics[bucket_name] = bucket

        spent = BaseDevice._extract_spent_time(metrics)
        if spent is not None:
            metrics["spentMs"] = spent

        return metrics or None

    @staticmethod
    def _normalize_load_bucket(bucket_payload: Any) -> Optional[Dict[str, Any]]:
        if not isinstance(bucket_payload, dict):
            return None

        bucket: Dict[str, Any] = {}

        for key in ("lastMs", "avgMs", "peakMs"):
            if key not in bucket_payload:
                continue
            value = bucket_payload.get(key)
            try:
                bucket[key] = float(value)
            except (TypeError, ValueError):
                continue

        samples = bucket_payload.get("samples")
        if samples is not None:
            try:
                bucket["samples"] = int(samples)
            except (TypeError, ValueError):
                pass

        return bucket or None

    @staticmethod
    def _extract_spent_time(metrics: Dict[str, Any]) -> Optional[float]:
        candidates: list[Any] = []

        total_bucket = metrics.get("total")
        if isinstance(total_bucket, dict):
            candidates.extend(total_bucket.get(key) for key in ("avgMs", "lastMs", "peakMs"))

        update_bucket = metrics.get("update")
        if isinstance(update_bucket, dict):
            candidates.append(update_bucket.get("avgMs"))

        for candidate in candidates:
            if candidate is None:
                continue
            try:
                return float(candidate)
            except (TypeError, ValueError):
                continue
        return None

    # ------------------------------------------------------------------
    @property
    def is_container(self) -> bool:
        """True if this device can contain items (has inventories)."""
        return self.inventory_count() > 0

    # ------------------------------------------------------------------
    def command_channel(self) -> str:
        return f"se.{self.grid.player_id}.commands.device.{self.device_id}"

    def _command_channels(self) -> list[str]:
        return [self.command_channel()]

    def send_command(self, command: Dict[str, Any]) -> int:
        def to_int(x):
            try:
                return int(x)
            except Exception:
                return None

        did = to_int(self.device_id)
        gid = to_int(self.grid_id)
        pid = to_int(self.grid.player_id)

        if did is not None:
            command.setdefault("deviceId", did)
            command.setdefault("entityId", did)
        if gid is not None:
            command.setdefault("gridId", gid)
            command.setdefault("gridEntityId", gid)
            command.setdefault("grid_id", gid)
        if pid is not None:
            command.setdefault("playerId", pid)
            command.setdefault("player_id", pid)
            command.setdefault("userId", pid)

        command.setdefault("meta", {}).setdefault("user", "grid-wrapper")
        now_ms = int(time.time() * 1000)
        command.setdefault("seq", now_ms)
        command.setdefault("ts", now_ms)

        sent = 0
        for ch in self._command_channels():
            sent += self.redis.publish(ch, command)
        return sent

    def update(self):
        self.send_command({"cmd": "update"})

    def wait_for_telemetry(self, timeout: float = 10.0, wait_for_new: bool = True, need_update: bool = True) -> bool:
        """Wait for telemetry to become available.

        Args:
            timeout: Maximum time to wait in seconds.
            wait_for_new: If True, wait for the next telemetry update even if telemetry exists.

        Returns True if telemetry is available within the timeout, False otherwise.
        """
        if need_update:
            self.update()

        if not wait_for_new and self.telemetry is not None:
            return True
        if wait_for_new:
            self._telemetry_event.clear()
        return self._telemetry_event.wait(timeout)

    # ------------------------------------------------------------------
    def close(self) -> None:
        """Отписываемся от Redis и чистим слушателей."""
        try:
            self._subscription.close()
        except Exception:
            pass
        try:
            self._listeners.clear()
        except Exception:
            pass


# Карта: нормализованный тип -> класс устройства
DEVICE_TYPE_MAP: Dict[str, Type[BaseDevice]] = {}

TYPE_ALIASES = {
    "MyObjectBuilder_Thrust": "thruster",
    "MyObjectBuilder_Gyro": "gyro",
    "MyObjectBuilder_BatteryBlock": "battery",
    "MyObjectBuilder_Reactor": "reactor",
    "MyObjectBuilder_ShipConnector": "connector",
    "MyObjectBuilder_RemoteControl": "remote_control",
    "SmallBlockRemoteControl": "remote_control",
    "Connector": "connector",
    "MyObjectBuilder_CargoContainer": "container",
    "MyObjectBuilder_Cockpit": "cockpit",
    "MyObjectBuilder_OxygenGenerator": "gas_generator",
    "MyObjectBuilder_Refinery": "refinery",
    "MyObjectBuilder_Assembler": "assembler",
    "MyObjectBuilder_ConveyorSorter": "conveyor_sorter",
    "MyObjectBuilder_ShipWelder": "ship_welder",
    "MyObjectBuilder_ShipGrinder": "ship_grinder",
    "MyObjectBuilder_ShipDrill": "ship_drill",
    "MyObjectBuilder_LargeTurretBase": "large_turret",
    "MyObjectBuilder_LargeGatlingTurret": "large_turret",
    "MyObjectBuilder_LargeMissileTurret": "large_turret",
    "MyObjectBuilder_InteriorTurret": "interior_turret",
    "MyObjectBuilder_SmallGatlingGun": "weapon",
    "MyObjectBuilder_LargeGatlingGun": "weapon",
    "MyObjectBuilder_SmallMissileLauncher": "weapon",
    "MyObjectBuilder_LargeMissileLauncher": "weapon",
    "MyObjectBuilder_SmallMissileLauncherReload": "weapon",
    "MyObjectBuilder_OreDetector": "ore_detector",
    "MyObjectBuilder_InteriorLight": "lamp",
    "MyObjectBuilder_ReflectorLight": "lamp",
    "MyObjectBuilder_LightingBlock": "lamp",
    "MyObjectBuilder_TextPanel": "textpanel",
    "MyObjectBuilder_Wheel": "wheel",
    "MyObjectBuilder_MotorSuspension": "wheel",
    "motor_suspension": "wheel",
    "cargo_container": "container",
    "container": "container",
    "MyObjectBuilder_Projector": "projector",
    "projector": "projector",
    "cockpit": "cockpit",
    "oxygen_generator": "gas_generator",
    "gas_generator": "gas_generator",
    "conveyorsorter": "conveyor_sorter",
    "conveyor_sorter": "conveyor_sorter",
    "shipwelder": "ship_welder",
    "ship_welder": "ship_welder",
    "shipgrinder": "ship_grinder",
    "ship_grinder": "ship_grinder",
    "shipdrill": "ship_drill",
    "drill": "ship_drill",
    "ship_drill": "ship_drill",
    "largeturret": "large_turret",
    "large_turret": "large_turret",
    "interior_turret": "interior_turret",
    "interiorturret": "interior_turret",
    "aimoveground": "ai_move_ground",
    "ai_move_ground": "ai_move_ground",
    "aiflightautopilot": "ai_flight_autopilot",
    "ai_flight_autopilot": "ai_flight_autopilot",
    "aioffensive": "ai_offensive",
    "ai_offensive": "ai_offensive",
    "aidefensive": "ai_defensive",
    "ai_defensive": "ai_defensive",
    "airecorder": "ai_recorder",
    "ai_recorder": "ai_recorder",
    "aibehavior": "ai_behavior",
    "ai_behavior": "ai_behavior",
    "weapon": "weapon",
    "weapons": "weapon",
    "usercontrollablegun": "weapon",
    "user_controllable_gun": "weapon",
    "lamp": "lamp",
    "light": "lamp",
    "lighting_block": "lamp",
    "interior_light": "lamp",
    "reflector_light": "lamp",
    "textpanel": "textpanel",
    "display": "textpanel",
    "panel": "textpanel",
    "text_panel": "textpanel",
    "wheel": "wheel",
}


def create_device(grid: Grid, metadata: DeviceMetadata) -> BaseDevice:
    # Проверим, есть ли в DEVICE_REGISTRY прямое сопоставление
    device_cls_or_name = DEVICE_REGISTRY.get(metadata.device_type)
    if device_cls_or_name is None:
        # Используем DEVICE_TYPE_MAP для разрешения по типу из метаданных
        device_cls = DEVICE_TYPE_MAP.get(metadata.device_type.lower(), GenericDevice)
    else:
        # Если в DEVICE_REGISTRY есть запись, проверим, является ли она строкой (именем типа)
        if isinstance(device_cls_or_name, str):
            device_cls = DEVICE_TYPE_MAP.get(device_cls_or_name, GenericDevice)
        else:
            # иначе это уже сам класс устройства
            device_cls = device_cls_or_name

    return device_cls(grid, metadata)


def normalize_device_type(raw_type: Optional[str], subtype: Optional[str] = None) -> str:
    if not raw_type:
        return "generic"
    t = str(raw_type)
    # специальные случаи
    if t == "MyObjectBuilder_Drill":
        if subtype and "nanobot" in subtype.lower():
            return "nanobot_drill_system"
        else:
            return "ship_drill"
    # точное совпадение по объект билдеру
    if t in TYPE_ALIASES:
        return TYPE_ALIASES[t]
    # запасной вариант: "MyObjectBuilder_Xxx" -> "xxx"
    if t.startswith("MyObjectBuilder_"):
        return t.split("_", 1)[1].lower()
    return t.lower()


class GenericDevice(BaseDevice):
    """Fallback device that simply exposes telemetry."""<|MERGE_RESOLUTION|>--- conflicted
+++ resolved
@@ -425,1631 +425,6 @@
 
 
 @dataclass
-<<<<<<< HEAD
-class DamageEvent:
-    """Событие нанесения урона по блоку грида."""
-
-    timestamp: str
-    grid_id: Optional[int]
-    grid_name: Optional[str]
-    grid_is_static: Optional[bool]
-    owner_id: Optional[int]
-    attacker_id: Optional[int]
-    block: Optional[BlockInfo]
-    damage: DamageDetails
-    attacker: DamageSource
-    raw: Dict[str, Any]
-
-    @classmethod
-    def from_payload(cls, payload: Dict[str, Any]) -> "DamageEvent":
-        if not isinstance(payload, dict):
-            raise TypeError("Damage event payload must be a dictionary")
-
-        timestamp_raw = payload.get("timestamp") or payload.get("time")
-        timestamp = str(timestamp_raw) if timestamp_raw is not None else ""
-
-        grid_id = _safe_int(payload.get("gridId"))
-        owner_id = _safe_int(payload.get("ownerId"))
-        attacker_id = _safe_int(payload.get("attackerId"))
-
-        grid_name = payload.get("gridName")
-        grid_is_static_raw = payload.get("gridIsStatic")
-        grid_is_static = (
-            None if grid_is_static_raw is None else _coerce_bool(grid_is_static_raw)
-        )
-
-        block_payload = payload.get("block")
-        block: Optional[BlockInfo] = None
-        if isinstance(block_payload, dict):
-            try:
-                block = BlockInfo.from_payload(block_payload)
-            except Exception:
-                block = None
-
-        damage_details = DamageDetails.from_payload(payload.get("damage"))
-        attacker = DamageSource.from_payload(payload.get("attacker"))
-
-        if attacker_id is None and attacker.entity_id is not None:
-            attacker_id = attacker.entity_id
-
-        raw_copy = dict(payload)
-
-        return cls(
-            timestamp=timestamp,
-            grid_id=grid_id,
-            grid_name=str(grid_name) if isinstance(grid_name, str) and grid_name.strip() else None,
-            grid_is_static=grid_is_static,
-            owner_id=owner_id,
-            attacker_id=attacker_id,
-            block=block,
-            damage=damage_details,
-            attacker=attacker,
-            raw=raw_copy,
-        )
-
-
-@dataclass
-class RemovedDeviceInfo:
-    """Сведения об устройстве, удалённом из состава грида."""
-
-    device_id: str
-    device_type: Optional[str]
-    name: Optional[str]
-
-
-@dataclass
-class GridDevicesEvent:
-    """Набор изменений в составе устройств грида."""
-
-    added: List["BaseDevice"]
-    removed: List[RemovedDeviceInfo]
-
-
-@dataclass
-class GridIntegrityChange:
-    """Изменение целостности отдельного блока."""
-
-    block_id: int
-    block: BlockInfo
-    name: Optional[str]
-    block_type: str
-    subtype: Optional[str]
-    previous_integrity: Optional[float]
-    current_integrity: Optional[float]
-    previous_max_integrity: Optional[float]
-    current_max_integrity: Optional[float]
-    was_damaged: bool
-    is_damaged: bool
-
-
-class Grid:
-    """Representation of a Space Engineers grid."""
-
-    def __init__(
-        self,
-        redis_client,
-        owner_id: str,
-        grid_id: str,
-        player_id: str,
-        name: str = None,
-    ) -> None:
-        self.redis = redis_client
-        self.owner_id = owner_id
-        self.grid_id = grid_id
-        self.player_id = player_id
-        self.name = name or f"Grid_{grid_id}"
-        self.grid_key = f"se:{owner_id}:grid:{grid_id}:gridinfo"
-        self.metadata: Optional[Dict[str, Any]] = None
-        self.is_subgrid: bool = False
-        self.devices: Dict[str, BaseDevice] = {}
-        # NEW: индекс по числовому id
-        self.devices_by_num: Dict[int, BaseDevice] = {}
-        self.blocks: Dict[int, BlockInfo] = {}
-        self._damage_channel = f"se:{owner_id}:grid:{grid_id}:damage"
-        self._damage_subscriptions: list[Any] = []
-
-        # Event listeners: event name -> list of callbacks
-        # Callback signature: (grid: Grid, payload: Any, source_event: str) -> None
-        self._listeners: dict[str, list[Callable[["Grid", Any, str], None]]] = {}
-
-
-        self._subscription = self.redis.subscribe_to_key(
-            self.grid_key, self._on_grid_change
-        )
-        initial = self.redis.get_json(self.grid_key)
-        if initial is not None:
-            self._on_grid_change(self.grid_key, initial, "initial")
-
-        # Discover devices from telemetry keys if not already known
-        self._discover_devices_from_telemetry_keys()
-
-        # Aggregate devices from subgrids
-        self._aggregate_devices_from_subgrids()
-
-    @classmethod
-    def prepare(cls, existing_client: 'RedisEventClient | str | None' = None, grid_id: 'str | None' = None) -> 'Grid':
-        """Создаёт и возвращает :class:`Grid` с готовыми подписками.
-
-        Метод поддерживает несколько стилей вызова:
-
-        - ``Grid.prepare()`` — автоматический выбор грида.
-        - ``Grid.prepare("<grid_id>")`` — передача идентификатора грида первой позицией.
-        - ``Grid.prepare("<grid_name>")`` — передача имени грида первой позицией (поиск по имени).
-        - ``Grid.prepare(existing_client)`` — повторное использование готового :class:`RedisEventClient`.
-        - ``Grid.prepare(existing_client, grid_id)`` — явное указание грида при повторном использовании клиента.
-
-        Возвращаемый объект ``Grid`` хранит ссылку на использованный ``RedisEventClient`` в поле
-        :attr:`Grid.redis`. Если клиент был создан внутри ``Grid.prepare``, вызов :func:`close`
-        также закроет и Redis-подключение. При переданном внешнем клиенте ответственность за его
-        закрытие остаётся на вызывающем коде.
-        """
-
-        from .redis_client import RedisEventClient
-
-        if isinstance(existing_client, str) and grid_id is None:
-            grid_id = existing_client
-            existing_client = None
-
-        owns_client = False
-        if isinstance(existing_client, RedisEventClient):
-            client = existing_client
-        else:
-            client = RedisEventClient()
-            owns_client = True
-
-        try:
-            owner_id = resolve_owner_id()
-            if grid_id is not None:
-                resolved_grid_id = _resolve_grid_identifier(client, owner_id, grid_id)
-                # Get the name for display
-                all_grids = get_all_grids(client, exclude_subgrids=True)
-                grid_name = next((name for gid, name in all_grids if gid == resolved_grid_id), f"Grid_{resolved_grid_id}")
-                print(f"Resolved grid '{grid_id}' to: {resolved_grid_id} ({grid_name})")
-            else:
-                resolved_grid_id = resolve_grid_id(client, owner_id)
-            player_id = resolve_player_id(owner_id)
-
-            grid = cls(client, owner_id, resolved_grid_id, player_id)
-            setattr(grid, "_owns_redis_client", owns_client)
-            return grid
-        except Exception:
-            if owns_client:
-                try:
-                    client.close()
-                except Exception:
-                    pass
-            raise
-
-    # ------------------------------------------------------------------
-    def on(
-        self,
-        event: str,
-        callback: Callable[["Grid", Any, str], None],
-    ) -> None:
-        """Регистрирует обработчик событий грида."""
-
-        if not isinstance(event, str) or not event:
-            raise ValueError("event must be a non-empty string")
-        if not callable(callback):
-            raise TypeError("callback must be callable")
-        self._listeners.setdefault(event, []).append(callback)
-
-    # ------------------------------------------------------------------
-    def off(
-        self,
-        event: str,
-        callback: Callable[["Grid", Any, str], None],
-    ) -> None:
-        """Удаляет обработчик событий грида."""
-
-        listeners = self._listeners.get(event)
-        if not listeners:
-            return
-        try:
-            listeners.remove(callback)
-        except ValueError:
-            return
-        if not listeners:
-            self._listeners.pop(event, None)
-
-    def __str__(self) -> str:
-        return f"{self.name}: {len(self.devices)} device(s)"
-
-
-    # ------------------------------------------------------------------
-    def _emit(self, event: str, payload: Any, source_event: str) -> None:
-        listeners = list(self._listeners.get(event, []))
-        if not listeners:
-            return
-        for callback in listeners:
-            try:
-                callback(self, payload, source_event)
-            except Exception:
-                pass
-
-    # ------------------------------------------------------------------
-    def _on_grid_change(self, key: str, payload: Optional[Any], event: str) -> None:
-        if payload is None:
-            return
-        if isinstance(payload, str):
-            try:
-                payload = json.loads(payload)
-            except json.JSONDecodeError:
-                return
-        if not isinstance(payload, dict):
-            return
-        # При наличии имени грида в payload — обновим локальное имя
-        try:
-            new_name = (
-                payload.get("name")
-                or payload.get("gridName")
-                or payload.get("displayName")
-                or payload.get("DisplayName")
-            )
-            if isinstance(new_name, str) and new_name.strip():
-                self.name = new_name
-        except Exception:
-            pass
-
-        previous_blocks = dict(self.blocks)
-
-        self.metadata = payload
-        from .common import _is_subgrid
-        self.is_subgrid = _is_subgrid(self.metadata)
-        device_metadata = list(self._extract_devices(payload))
-        # Add devices from subgrids
-        for sub_id in payload.get("subGridIds", []):
-            if sub_id:
-                sub_id_str = str(sub_id)
-                sub_key = f"se:{self.owner_id}:grid:{sub_id_str}:gridinfo"
-                subpayload = self.redis.get_json(sub_key)
-                if subpayload:
-                    device_metadata.extend(self._extract_devices_for_payload(subpayload, sub_id_str))
-        metadata_ids = {meta.device_id for meta in device_metadata}
-
-        added_devices: List[BaseDevice] = []
-        removed_devices: List[RemovedDeviceInfo] = []
-
-        # добавление/обновление устройств
-        for metadata in device_metadata:
-            device = self.devices.get(metadata.device_id)
-            if device is None:
-                device = create_device(self, metadata)
-                self.devices[metadata.device_id] = device
-                added_devices.append(device)
-            else:
-                # check if device class needs to be updated (e.g., upgrade from GenericDevice)
-                if (device.__class__.__name__ == 'GenericDevice' and
-                    metadata.device_type != 'generic' and
-                    DEVICE_TYPE_MAP.get(metadata.device_type.lower())):
-                    # replace with correct device class
-                    self.devices[metadata.device_id] = None  # temp
-                    old_device = device
-                    device = create_device(self, metadata)
-                    self.devices[metadata.device_id] = device
-                    removed_devices.append(
-                        RemovedDeviceInfo(
-                            device_id=metadata.device_id,
-                            device_type='generic',
-                            name=getattr(old_device, "name", None),
-                        )
-                    )
-                    added_devices.append(device)
-                    old_device.close()
-                else:
-                    device.update_metadata(metadata)
-
-            try:
-                did_int = int(metadata.device_id)
-            except Exception:
-                pass
-            else:
-                self.devices_by_num[did_int] = device
-
-        # удаление исчезнувших устройств
-        for device_id in list(self.devices):
-            if device_id in metadata_ids:
-                continue
-            device = self.devices.pop(device_id)
-            removed_devices.append(
-                RemovedDeviceInfo(
-                    device_id=device_id,
-                    device_type=getattr(device, "device_type", None),
-                    name=getattr(device, "name", None),
-                )
-            )
-            try:
-                self.devices_by_num.pop(int(device_id), None)
-            except Exception:
-                pass
-            try:
-                device.close()
-            except Exception:
-                pass
-
-        # Upgrade GenericDevice to specific class if available
-        for device in list(self.devices.values()):
-            if (device.__class__.__name__ == 'GenericDevice' and
-                getattr(device, 'device_type', '').lower() != 'generic'):
-                cls_to_use = DEVICE_TYPE_MAP.get(getattr(device, 'device_type', '').lower())
-                if cls_to_use and cls_to_use != GenericDevice:
-                    new_device = create_device(self, device.metadata)
-                    self.devices[device.metadata.device_id] = new_device
-                    try:
-                        num_id = int(device.metadata.device_id)
-                        self.devices_by_num[num_id] = new_device
-                    except ValueError:
-                        pass
-                    removed_devices.append(
-                        RemovedDeviceInfo(
-                            device_id=device.metadata.device_id,
-                            device_type='generic',
-                            name=getattr(device, 'name', None),
-                        )
-                    )
-                    added_devices.append(new_device)
-                    device.close()
-
-        if added_devices or removed_devices:
-            self._emit(
-                "devices",
-                GridDevicesEvent(added=added_devices, removed=removed_devices),
-                event,
-            )
-
-        block_entries = list(self._extract_blocks(payload))
-        # Add blocks from subgrids
-        for sub_id in payload.get("subGridIds", []):
-            if sub_id:
-                sub_id_str = str(sub_id)
-                sub_key = f"se:{self.owner_id}:grid:{sub_id_str}:gridinfo"
-                subpayload = self.redis.get_json(sub_key)
-                if subpayload:
-                    block_entries.extend(self._extract_blocks(subpayload))
-        new_blocks = {block.block_id: block for block in block_entries}
-        if block_entries or self.blocks:
-            integrity_changes = self._detect_integrity_changes(previous_blocks, new_blocks)
-            self.blocks = new_blocks
-            if integrity_changes:
-                self._emit("integrity", {"changes": integrity_changes}, event)
-
-    # ------------------------------------------------------------------
-    def _detect_integrity_changes(
-        self,
-        previous_blocks: Dict[int, BlockInfo],
-        current_blocks: Dict[int, BlockInfo],
-    ) -> List[GridIntegrityChange]:
-        changes: List[GridIntegrityChange] = []
-        for block_id, current in current_blocks.items():
-            previous = previous_blocks.get(block_id)
-            if previous is None:
-                continue
-
-            prev_state = previous.state if isinstance(previous.state, dict) else {}
-            curr_state = current.state if isinstance(current.state, dict) else {}
-
-            prev_integrity = _safe_float(prev_state.get("integrity"))
-            curr_integrity = _safe_float(curr_state.get("integrity"))
-            prev_max = _safe_float(prev_state.get("maxIntegrity"))
-            curr_max = _safe_float(curr_state.get("maxIntegrity"))
-
-            was_damaged = previous.is_damaged
-            is_damaged = current.is_damaged
-
-            if (
-                _approx_equal(prev_integrity, curr_integrity)
-                and _approx_equal(prev_max, curr_max)
-                and was_damaged == is_damaged
-            ):
-                continue
-
-            changes.append(
-                GridIntegrityChange(
-                    block_id=block_id,
-                    block=current,
-                    name=current.name,
-                    block_type=current.block_type,
-                    subtype=current.subtype,
-                    previous_integrity=prev_integrity,
-                    current_integrity=curr_integrity,
-                    previous_max_integrity=prev_max,
-                    current_max_integrity=curr_max,
-                    was_damaged=was_damaged,
-                    is_damaged=is_damaged,
-                )
-            )
-
-        return changes
-
-    # ------------------------------------------------------------------
-    def get_device(self, device_id: str) -> Optional["BaseDevice"]:
-        return self.devices.get(str(device_id))
-
-    # NEW: поиск по числовому идентификатору
-    def get_device_num(self, device_id: int) -> Optional["BaseDevice"]:
-        """Вернёт устройство по числовому device/entity ID или None, если не найдено."""
-
-        return self.devices_by_num.get(int(device_id))
-
-    # NEW: универсальный помощник — принимает и str, и int
-    def get_device_any(self, device_id: int | str) -> Optional["BaseDevice"]:
-        """
-        Если пришёл int — ищем через devices_by_num.
-        Если str — сначала точное совпадение, затем пробуем int(device_id).
-        """
-
-        if isinstance(device_id, int):
-            return self.devices_by_num.get(device_id)
-        dev = self.devices.get(device_id)
-        if dev:
-            return dev
-        try:
-            return self.devices_by_num.get(int(device_id))
-        except Exception:
-            return None
-
-    # NEW: поиск устройств по типу
-    def find_devices_by_type(self, device_type: str | Type[BaseDevice]) -> list["BaseDevice"]:
-        """
-        Возвращает список устройств указанного типа.
-
-        Принимает как нормализованные типы (например, "battery", "projector"),
-        как исходные имена из Space Engineers (например, "MyObjectBuilder_BatteryBlock"),
-        так и классы устройств (например, DisplayDevice).
-        Тип приводится к нормализованному виду через ``normalize_device_type``.
-        """
-
-        if isinstance(device_type, type):
-            # if passed a class like DisplayDevice
-            normalized = getattr(device_type, "device_type", "generic").lower()
-        else:
-            try:
-                normalized = normalize_device_type(device_type)
-            except Exception:
-                normalized = str(device_type).lower()
-
-        return [d for d in self.devices.values() if getattr(d, "device_type", "").lower() == normalized]
-
-    def find_devices_by_name(self, name_pattern: str) -> list["BaseDevice"]:
-        """
-        Возвращает список устройств, чьи имена совпадают с паттерном (регистр не чувствителен).
-        Поддерживает подстроки (contains) и регулярные выражения, если паттерн начинается/заканчивается '/' или содержит '.*'.
-        """
-
-        if not name_pattern:
-            return []
-        pattern_lower = name_pattern.lower()
-
-        devices: list["BaseDevice"] = []
-        for device in self.devices.values():
-            device_name = (device.name or "").lower()
-            # Проверяем на regex, если паттерн выглядит как regex
-            if name_pattern.startswith("^") or name_pattern.endswith("$") or ".*" in name_pattern or "[^" in name_pattern:
-                try:
-                    if re.search(name_pattern, device_name, re.IGNORECASE):
-                        devices.append(device)
-                except re.error:
-                    # Если regex неправильный, fallback на contains
-                    if pattern_lower in device_name:
-                        devices.append(device)
-            else:
-                # Иначе contains
-                if pattern_lower in device_name:
-                    devices.append(device)
-        return devices
-
-    def get_first_device(
-        self,
-        device_type: str | Type[BaseDevice],
-        name: Optional[str] = None,
-    ) -> Optional["BaseDevice"]:
-        """
-        Возвращает первое устройство указанного типа.
-
-        Если указано name, возвращает первое устройство с указанным именем среди устройств этого типа.
-
-        Принимает как нормализованные типы (например, "battery", "projector"),
-        исходные имена из Space Engineers (например, "MyObjectBuilder_BatteryBlock"),
-        так и классы устройств (например, DisplayDevice).
-
-        Если устройств нет, возвращает None.
-        """
-        devices = self.find_devices_by_type(device_type)
-        if name is None:
-            return devices[0] if devices else None
-        else:
-            for dev in devices:
-                if dev.name == name:
-                    return dev
-            return None
-
-    def aggregate_device_load(self) -> Dict[str, float | int]:
-        """Агрегирует показатели нагрузки всех устройств на гриде."""
-
-        totals: Dict[str, float | int] = {
-            "devices": 0,
-            "spentMs": 0.0,
-            "totalAvgMs": 0.0,
-            "totalPeakMs": 0.0,
-            "updateAvgMs": 0.0,
-            "updatePeakMs": 0.0,
-            "commandsAvgMs": 0.0,
-            "commandsPeakMs": 0.0,
-        }
-
-        def _add(key: str, value: Any) -> None:
-            if value is None:
-                return
-            try:
-                totals[key] = float(totals[key]) + float(value)
-            except (TypeError, ValueError):
-                pass
-
-        for device in self.devices.values():
-            metrics = device.load_metrics()
-            if not metrics:
-                continue
-
-            totals["devices"] = int(totals["devices"]) + 1
-
-            _add("spentMs", metrics.get("spentMs"))
-
-            total_bucket = metrics.get("total")
-            if isinstance(total_bucket, dict):
-                _add("totalAvgMs", total_bucket.get("avgMs"))
-                _add("totalPeakMs", total_bucket.get("peakMs"))
-
-            update_bucket = metrics.get("update")
-            if isinstance(update_bucket, dict):
-                _add("updateAvgMs", update_bucket.get("avgMs"))
-                _add("updatePeakMs", update_bucket.get("peakMs"))
-
-            commands_bucket = metrics.get("commands")
-            if isinstance(commands_bucket, dict):
-                _add("commandsAvgMs", commands_bucket.get("avgMs"))
-                _add("commandsPeakMs", commands_bucket.get("peakMs"))
-
-        if totals["devices"]:
-            totals["avgSpentMsPerDevice"] = float(totals["spentMs"]) / int(totals["devices"])
-        else:
-            totals["avgSpentMsPerDevice"] = 0.0
-
-        return totals
-
-    def find_enabled_devices(self, device_type: Optional[str] = None) -> list["BaseDevice"]:
-        """
-        Возвращает список включенных устройств, опционально фильтруя по типу.
-        Если device_type=None, возвращает все включенные устройства.
-        """
-
-        enabled: list["BaseDevice"] = []
-        if device_type is not None:
-            type_devices = self.find_devices_by_type(device_type)
-        else:
-            type_devices = self.devices.values()
-
-        for device in type_devices:
-            if device.is_enabled():
-                enabled.append(device)
-        return enabled
-
-    def find_damaged_blocks(self) -> list[BlockInfo]:
-        """
-        Возвращает список поврежденных блоков, где integrity < maxIntegrity или damaged=True.
-        """
-        return [block for block in self.blocks.values() if block.is_damaged]
-
-    def find_devices_containers(self) -> list["BaseDevice"]:
-        """
-        Возвращает список устройств, которые могут содержать предметы (имеют инвентари).
-        """
-        return [d for d in self.devices.values() if d.is_container]
-
-    def get_all_grid_items(self) -> list[dict]:
-        """
-        Возвращает список всех предметов на гриде с информацией о расположении.
-
-        Каждый элемент содержит:
-        - device_id: ID устройства
-        - device_name: имя устройства
-        - device_type: тип устройства
-        - inventory_name: имя внутреннего инвентаря
-        - item_type: тип предмета
-        - item_subtype: подтип предмета
-        - amount: количество
-        - display_name: отображаемое имя предмета
-        """
-        items = []
-        for device in self.find_devices_containers():
-            for inventory in device.inventories():
-                for item in inventory.items:
-                    items.append({
-                        "device_id": device.device_id,
-                        "device_name": device.name,
-                        "device_type": device.device_type,
-                        "inventory_name": inventory.name,
-                        "item_type": item.type,
-                        "item_subtype": item.subtype,
-                        "amount": item.amount,
-                        "display_name": item.display_name,
-                    })
-        return items
-
-    def find_items_by_type(self, item_type: str) -> list[dict]:
-        """
-        Возвращает все предметы указанного типа на гриде.
-
-        Args:
-            item_type: Тип предмета (например, "MyObjectBuilder_Ore")
-
-        Returns:
-            Список словарей с информацией о предметах
-        """
-        return [item for item in self.get_all_grid_items() if item["item_type"] == item_type]
-
-    def find_items_by_subtype(self, subtype: str) -> list[dict]:
-        """
-        Возвращает все предметы указанного подтипа на гриде.
-
-        Args:
-            subtype: Подтип предмета (например, "SteelPlate")
-
-        Returns:
-            Список словарей с информацией о предметах
-        """
-        return [item for item in self.get_all_grid_items() if item["item_subtype"] == subtype]
-
-    def find_items_by_display_name(self, display_name: str) -> list[dict]:
-        """
-        Возвращает все предметы с указанным отображаемым именем на гриде.
-
-        Args:
-            display_name: Отображаемое имя предмета
-
-        Returns:
-            Список словарей с информацией о предметах
-        """
-        return [item for item in self.get_all_grid_items() if item["display_name"] == display_name]
-
-    def get_total_amount(self, subtype: str) -> float:
-        """
-        Возвращает общее количество предмета указанного подтипа на гриде.
-
-        Args:
-            subtype: Подтип предмета
-
-        Returns:
-            Общее количество
-        """
-        items = self.find_items_by_subtype(subtype)
-        return sum(item["amount"] for item in items)
-
-    def find_containers_with_tag(self, tag: str) -> list["BaseDevice"]:
-        """
-        Возвращает все контейнеры с указанным тегом.
-
-        Args:
-            tag: Тег для поиска
-
-        Returns:
-            Список контейнеров
-        """
-        containers = []
-        for device in self.find_devices_containers():
-            if hasattr(device, 'has_tag') and device.has_tag(tag):
-                containers.append(device)
-        return containers
-
-    def find_tagged_containers(self) -> list[tuple["BaseDevice", set[str]]]:
-        """
-        Возвращает все контейнеры с их тегами.
-
-        Returns:
-            Список кортежей (контейнер, теги)
-        """
-        result = []
-        for device in self.find_devices_containers():
-            if hasattr(device, 'tags'):
-                tags = device.tags
-                if tags:
-                    result.append((device, tags))
-        return result
-
-    # ------------------------------------------------------------------
-    def get_block(self, block_id: int | str) -> Optional[BlockInfo]:
-        """Возвращает блок по его ``EntityId``."""
-
-        try:
-            resolved = int(block_id)
-        except (TypeError, ValueError):
-            return None
-        return self.blocks.get(resolved)
-
-    def iter_blocks(self) -> Iterable[BlockInfo]:
-        """Итерируется по всем известным блокам грида."""
-
-        return self.blocks.values()
-
-    def find_blocks_by_type(self, block_type: str) -> list[BlockInfo]:
-        """Возвращает блоки указанного типа или подтипа."""
-
-        normalized = str(block_type or "").strip().lower()
-        if not normalized:
-            return []
-        return [block for block in self.blocks.values() if block.normalized_type == normalized]
-
-    def _normalize_block_id(self, block: int | str | BlockInfo) -> int:
-        if isinstance(block, BlockInfo):
-            block_id = block.block_id
-        else:
-            block_id = _safe_int(block)
-
-        if block_id is None or block_id <= 0:
-            raise ValueError("block identifier must be a positive integer")
-
-        return block_id
-
-    # ------------------------------------------------------------------
-    def _grid_command_channel(self) -> str:
-        return f"se.{self.player_id}.commands.grid.{self.grid_id}"
-
-    # ------------------------------------------------------------------
-    def send_grid_command(
-        self,
-        command: str,
-        *,
-        state: Any | None = None,
-        payload: Optional[Dict[str, Any]] = None,
-        **extra: Any,
-    ) -> int:
-        """Публикует команду на уровень грида."""
-
-        if not command:
-            raise ValueError("command must be a non-empty string")
-
-        message: Dict[str, Any] = {}
-        if payload:
-            for key, value in payload.items():
-                if value is not None:
-                    message[key] = value
-
-        for key, value in extra.items():
-            if value is not None and key not in message:
-                message[key] = value
-
-        if state is not None:
-            message.setdefault("state", state)
-
-        now_ms = int(time.time() * 1000)
-        message.setdefault("cmd", command)
-        message.setdefault("seq", now_ms)
-        message.setdefault("ts", now_ms)
-        message.setdefault("targetType", "grid")
-
-        grid_int = _safe_int(self.grid_id)
-        if grid_int is not None:
-            message.setdefault("gridId", grid_int)
-            message.setdefault("gridEntityId", grid_int)
-            message.setdefault("grid_id", grid_int)
-            message.setdefault("targetId", grid_int)
-            message.setdefault("target_id", grid_int)
-
-        owner_int = _safe_int(self.owner_id)
-        if owner_int is not None:
-            message.setdefault("ownerId", owner_int)
-            message.setdefault("owner_id", owner_int)
-
-        player_int = _safe_int(self.player_id)
-        if player_int is not None:
-            message.setdefault("playerId", player_int)
-            message.setdefault("player_id", player_int)
-            message.setdefault("userId", player_int)
-
-        meta = message.get("meta")
-        if isinstance(meta, dict):
-            meta.setdefault("user", "grid-wrapper")
-        else:
-            message["meta"] = {"user": "grid-wrapper"}
-
-        channel = self._grid_command_channel()
-        return self.redis.publish(channel, message)
-
-    # ------------------------------------------------------------------
-    def rename(self, new_name: str) -> int:
-        """Изменяет отображаемое имя грида."""
-
-        if not new_name or not new_name.strip():
-            raise ValueError("new_name must be a non-empty string")
-
-        trimmed = new_name.strip()
-        return self.send_grid_command(
-            "set_name",
-            state=trimmed,
-            payload={"name": trimmed, "gridName": trimmed},
-        )
-
-    # ------------------------------------------------------------------
-    def set_owner(
-        self,
-        owner_id: int | str,
-        *,
-        share_mode: Optional[str] = None,
-        share_with_all: Optional[bool] = None,
-        share_with_faction: Optional[bool] = None,
-    ) -> int:
-        """Передаёт владение гридом выбранному игроку."""
-
-        owner_int = _safe_int(owner_id)
-        if owner_int is None or owner_int <= 0:
-            raise ValueError("owner_id must be a positive integer")
-
-        payload: Dict[str, Any] = {"ownerId": owner_int}
-        if share_mode is not None:
-            payload["shareMode"] = str(share_mode).strip()
-        if share_with_all is not None:
-            payload["shareWithAll"] = bool(share_with_all)
-        if share_with_faction is not None:
-            payload["shareWithFaction"] = bool(share_with_faction)
-
-        return self.send_grid_command("set_owner", payload=payload)
-
-    # ------------------------------------------------------------------
-    def convert_to_ship(self) -> int:
-        """Переводит грид в режим корабля."""
-
-        return self.send_grid_command("convert_to_ship")
-
-    # ------------------------------------------------------------------
-    def convert_to_station(self) -> int:
-        """Переводит грид в режим станции."""
-
-        return self.send_grid_command("convert_to_station")
-
-    # ------------------------------------------------------------------
-    def paint_block(
-        self,
-        block_id: int | str | BlockInfo,
-        *,
-        color: Any = None,
-        hsv: Sequence[Any] | None = None,
-        rgb: Sequence[Any] | None = None,
-        space: str | None = None,
-        play_sound: bool | None = None,
-    ) -> int:
-        """Меняет цвет одного блока по его ``EntityId``."""
-
-        block_int = self._normalize_block_id(block_id)
-
-        color_payload = _prepare_color_payload(color=color, hsv=hsv, rgb=rgb, space=space)
-
-        payload: Dict[str, Any] = {"blockId": block_int}
-        payload.update(color_payload)
-
-        if play_sound is not None:
-            payload["playSound"] = bool(play_sound)
-
-        return self.send_grid_command("paint_block", payload=payload)
-
-    # ------------------------------------------------------------------
-    def paint_blocks(
-        self,
-        blocks: Iterable[int | str | BlockInfo],
-        *,
-        color: Any = None,
-        hsv: Sequence[Any] | None = None,
-        rgb: Sequence[Any] | None = None,
-        space: str | None = None,
-        play_sound: bool | None = None,
-    ) -> int:
-        """Меняет цвет нескольких блоков одним запросом."""
-
-        if isinstance(blocks, (BlockInfo, int, str)):
-            candidates = [blocks]
-        else:
-            candidates = list(blocks)
-
-        block_ids: list[int] = []
-        for item in candidates:
-            block_ids.append(self._normalize_block_id(item))
-
-        if not block_ids:
-            raise ValueError("blocks must contain at least one block identifier")
-
-        # сохраняем порядок и убираем дубликаты
-        unique_ids = list(dict.fromkeys(block_ids))
-
-        color_payload = _prepare_color_payload(color=color, hsv=hsv, rgb=rgb, space=space)
-
-        payload: Dict[str, Any] = {
-            **color_payload,
-            "blocks": [{"blockId": block_id} for block_id in unique_ids],
-        }
-
-        if play_sound is not None:
-            payload["playSound"] = bool(play_sound)
-
-        return self.send_grid_command("paint_blocks", payload=payload)
-
-    # ------------------------------------------------------------------
-    def create_gps_marker(
-        self,
-        name: str | None = None,
-        *,
-        gps: str | None = None,
-        coordinates: Sequence[Any] | str | None = None,
-        position: Sequence[Any] | str | None = None,
-        x: float | None = None,
-        y: float | None = None,
-        z: float | None = None,
-        description: str | None = None,
-        color: Any = None,
-        rgb: Sequence[Any] | None = None,
-        hsv: Sequence[Any] | None = None,
-        space: str | None = None,
-        show_on_hud: bool | None = None,
-        show_on_terminal: bool | None = None,
-        show_on_map: bool | None = None,
-        temporary: bool | None = None,
-        always_visible: bool | None = None,
-        entity_id: int | str | None = None,
-    ) -> int:
-        """Создаёт GPS-метку для владельца грида.
-
-        Если координаты не указаны, серверная часть использует текущую позицию
-        грида. Можно передать готовую GPS-строку Space Engineers (`gps`),
-        текстовые или числовые координаты (`coordinates`/`position`) либо три
-        значения `x`, `y`, `z`.
-        """
-
-        payload: Dict[str, Any] = {}
-
-        if name:
-            payload["name"] = name.strip()
-        if description:
-            payload["description"] = description
-
-        if gps:
-            gps_text = gps.strip()
-            if gps_text:
-                payload["gps"] = gps_text
-
-        def _normalize_vector(value: Sequence[Any] | str | None) -> Optional[tuple[float, float, float]]:
-            if value is None:
-                return None
-            if isinstance(value, str):
-                parts = [p for p in re.split(r"[;,\s]+", value.strip()) if p]
-                if len(parts) < 3:
-                    raise ValueError("coordinates string must contain three numbers")
-                try:
-                    vector = (float(parts[0]), float(parts[1]), float(parts[2]))
-                except ValueError as exc:
-                    raise ValueError("failed to parse coordinates from string") from exc
-                return vector
-
-            if isinstance(value, Sequence):
-                if len(value) < 3:
-                    raise ValueError("coordinate sequence must contain at least three values")
-                try:
-                    vector = (float(value[0]), float(value[1]), float(value[2]))
-                except (TypeError, ValueError) as exc:
-                    raise ValueError("failed to convert coordinates to float") from exc
-                return vector
-
-            raise TypeError("coordinates must be a string or a sequence of three numbers")
-
-        vector = None
-        for candidate in (coordinates, position):
-            vector = _normalize_vector(candidate)
-            if vector is not None:
-                break
-
-        if vector is None and any(v is not None for v in (x, y, z)):
-            missing = [axis for axis, value in (("x", x), ("y", y), ("z", z)) if value is None]
-            if missing:
-                raise ValueError(f"coordinates require all three components (missing: {', '.join(missing)})")
-            vector = (float(x), float(y), float(z))
-
-        if vector is not None:
-            payload["position"] = {"x": vector[0], "y": vector[1], "z": vector[2]}
-
-        if show_on_hud is not None:
-            payload["showOnHud"] = bool(show_on_hud)
-        if show_on_terminal is not None:
-            payload["showOnTerminal"] = bool(show_on_terminal)
-        if show_on_map is not None:
-            payload["showOnMap"] = bool(show_on_map)
-        if temporary is not None:
-            payload["temporary"] = bool(temporary)
-        if always_visible is not None:
-            payload["alwaysVisible"] = bool(always_visible)
-
-        if entity_id is not None:
-            entity_int = _safe_int(entity_id)
-            if entity_int is None or entity_int <= 0:
-                raise ValueError("entity_id must be a positive integer")
-            payload["entityId"] = entity_int
-
-        if color is not None or rgb is not None or hsv is not None:
-            color_payload = _prepare_color_payload(color=color, hsv=hsv, rgb=rgb, space=space)
-            if "hsv" in color_payload:
-                hsv_values = color_payload["hsv"]
-                h = float(hsv_values.get("h", 0.0))
-                s = float(hsv_values.get("s", 0.0))
-                v = float(hsv_values.get("v", 0.0))
-                r, g, b = colorsys.hsv_to_rgb(h, s, v)
-                color_payload = {
-                    "rgb": {
-                        "r": max(0, min(255, int(round(r * 255.0)))),
-                        "g": max(0, min(255, int(round(g * 255.0)))),
-                        "b": max(0, min(255, int(round(b * 255.0)))),
-                    }
-                }
-            payload.update(color_payload)
-
-        return self.send_grid_command("create_gps", payload=payload)
-
-    # ------------------------------------------------------------------
-    def list_gps_markers(
-        self,
-        *,
-        show_on_hud: bool | None = None,
-        show_on_map: bool | None = None,
-        always_visible: bool | None = None,
-        request_id: str | None = None,
-    ) -> int:
-        """Запрашивает у сервера список GPS-меток игрока."""
-
-        payload: Dict[str, Any] = {}
-
-        if show_on_hud is not None:
-            payload["showOnHud"] = bool(show_on_hud)
-        if show_on_map is not None:
-            payload["showOnMap"] = bool(show_on_map)
-        if always_visible is not None:
-            payload["alwaysVisible"] = bool(always_visible)
-        if request_id:
-            payload["requestId"] = str(request_id)
-
-        effective_payload = payload if payload else None
-        return self.send_grid_command("list_gps", payload=effective_payload)
-
-    # ------------------------------------------------------------------
-    def park(
-        self,
-        enabled: bool,
-        brake_wheels: bool,
-        shutdown_thrusters: bool,
-        lock_connectors: bool,
-    ) -> int:
-        """Активирует или деактивирует режим парковки грида."""
-
-        payload: Dict[str, Any] = {
-            "enabled": bool(enabled),
-            "brakeWheels": bool(brake_wheels),
-            "shutdownThrusters": bool(shutdown_thrusters),
-            "lockConnectors": bool(lock_connectors),
-        }
-        return self.send_grid_command("park", payload=payload)
-
-    def park_on(self):
-        self.park(
-            enabled=True,
-            brake_wheels=True,
-            shutdown_thrusters=True,
-            lock_connectors=True
-        )
-
-    def park_off(self):
-        self.park(
-            enabled=False,
-            brake_wheels=False,
-            shutdown_thrusters=False,
-            lock_connectors=False
-        )
-
-    # ------------------------------------------------------------------
-    def power(self, mode: str) -> int:
-        """Изменяет режим питания грида."""
-
-        valid_modes = {"on", "soft_off", "hard_off"}
-        if mode not in valid_modes:
-            raise ValueError(f"mode must be one of {valid_modes}, got {mode!r}")
-
-        payload: Dict[str, Any] = {"mode": mode}
-        return self.send_grid_command("power", payload=payload)
-
-    def power_on(self):
-        self.power("on")
-
-    def power_off(self):
-        self.power("soft_off")
-
-    # ------------------------------------------------------------------
-    def _extract_devices(self, payload: Dict[str, Any]) -> Iterable[DeviceMetadata]:
-        """Extract devices from main grid's payload."""
-        yield from self._extract_devices_for_payload(payload, self.grid_id)
-
-    def _extract_devices_for_payload(self, payload: Dict[str, Any], grid_id: str) -> Iterable[DeviceMetadata]:
-        # собираем кандидатов из новых мест: payload['blocks']
-        candidates: list[Dict[str, Any]] = []
-
-        # 1) devices из blocks (новый формат)
-        blocks_entries = payload.get("blocks")
-        if isinstance(blocks_entries, list):
-            candidates.extend([b for b in blocks_entries if isinstance(b, dict)])
-
-        if not candidates:
-            return
-
-        for entry in candidates:
-            # Проверяем, является ли блок устройством
-            if not entry.get("isDevice", False):
-                continue
-
-            # из вашего JSON: поля называются id/type/subtype/name
-            raw_type = (
-                entry.get("type")
-                or entry.get("deviceType")
-                or entry.get("subtype")
-                or "generic"
-            )
-            subtype = entry.get("subtype") or entry.get("SubtypeName")
-            device_type = normalize_device_type(raw_type, subtype)
-
-            # id может быть int — приводим к строке
-            raw_id = (
-                entry.get("deviceId")
-                or entry.get("entityId")
-                or entry.get("id")
-                or ""
-            )
-            if raw_id in ("", None):
-                continue
-            device_id = str(raw_id)
-
-            # telemetryKey в вашем примере нет — синтезируем по нашей схеме
-            telemetry_key = entry.get("telemetryKey") or entry.get("key")
-            if not telemetry_key:
-                telemetry_key = self.build_device_key(device_type, device_id)
-
-            custom_name = entry.get("customName") or entry.get("CustomName")
-            display_name = (
-                entry.get("displayName")
-                or entry.get("displayNameText")
-                or entry.get("DisplayName")
-                or entry.get("DisplayNameText")
-            )
-            raw_name = entry.get("name") or entry.get("Name")
-            name = custom_name or display_name or raw_name
-            extra = dict(entry)
-            # Приоритезация имен
-            if custom_name is not None:
-                extra["customName"] = custom_name
-            if raw_name is not None:
-                extra["name"] = raw_name
-            if display_name is not None:
-                extra["displayName"] = display_name
-
-            yield DeviceMetadata(
-                device_type=device_type,
-                device_id=device_id,
-                telemetry_key=str(telemetry_key),
-                grid_id=grid_id,
-                name=name,
-                extra=extra,
-            )
-
-    def _extract_blocks(self, payload: Dict[str, Any]) -> Iterable[BlockInfo]:
-        candidates: list[Dict[str, Any]] = []
-
-        root_blocks = payload.get("blocks")
-        if isinstance(root_blocks, dict):
-            candidates.extend([b for b in root_blocks.values() if isinstance(b, dict)])
-        elif isinstance(root_blocks, list):
-            candidates.extend([b for b in root_blocks if isinstance(b, dict)])
-
-        comp = payload.get("comp")
-        if isinstance(comp, dict):
-            comp_blocks = comp.get("blocks")
-            if isinstance(comp_blocks, dict):
-                candidates.extend([b for b in comp_blocks.values() if isinstance(b, dict)])
-            elif isinstance(comp_blocks, list):
-                candidates.extend([b for b in comp_blocks if isinstance(b, dict)])
-
-        seen: Dict[int, BlockInfo] = {}
-        for entry in candidates:
-            try:
-                block = BlockInfo.from_payload(entry)
-            except Exception:
-                continue
-            seen[block.block_id] = block
-
-        return seen.values()
-
-    # ------------------------------------------------------------------
-    def _discover_devices_from_telemetry_keys(self) -> None:
-        """
-        Scans for existing telemetry keys and adds devices that are not already known.
-        This helps discover devices that exist in telemetry but not listed in gridinfo (e.g., for rovers).
-        """
-        pattern = f"se:{self.owner_id}:grid:{self.grid_id}:*:*:telemetry"
-        existing_device_ids = set(self.devices.keys())
-
-        try:
-            keys_found = []
-            for key in self.redis.client.scan_iter(match=pattern, count=100):
-                if isinstance(key, bytes):
-                    key = key.decode("utf-8", "replace")
-
-                # Parse key: se:{owner}:grid:{grid}:{device_type}:{device_id}:telemetry
-                parts = key.split(":")
-                if len(parts) != 7 or parts[6] != "telemetry":
-                    continue
-
-                device_type_raw = parts[4]
-                device_id = parts[5]
-
-                if device_id in existing_device_ids:
-                    continue
-                keys_found.append(key)
-
-                device_type_normalized = normalize_device_type(device_type_raw)
-                telemetry_key = key
-
-                # Fetch snapshot to get name and potentially correct device type for AI blocks
-                snapshot = self.redis.get_json(telemetry_key)
-                name = None
-                if isinstance(snapshot, dict):
-                    for name_key in ("name", "customName", "displayName", "CustomName"):
-                        if snapshot.get(name_key):
-                            name = str(snapshot[name_key])
-                            break
-
-                    # Special handling for AI blocks
-                    ai_role = snapshot.get("aiRole")
-                    ai_subtype = snapshot.get("aiSubtype")
-                    if ai_role:
-                        if ai_role == "Mission" and ai_subtype == "FlightAutopilot":
-                            device_type_normalized = "ai_flight_autopilot"
-                        elif ai_role == "Behavior":
-                            device_type_normalized = "ai_behavior"
-                        elif ai_role == "Task":
-                            if ai_subtype == "Defensive":
-                                device_type_normalized = "ai_defensive"
-                            elif ai_subtype == "Offensive":
-                                device_type_normalized = "ai_offensive"
-                        elif ai_role == "Recorder":
-                            device_type_normalized = "ai_recorder"
-
-                metadata = DeviceMetadata(
-                    device_type=device_type_normalized,
-                    device_id=device_id,
-                    telemetry_key=telemetry_key,
-                    grid_id=self.grid_id,
-                    name=name or f"{device_type_normalized}:{device_id}",
-                    extra={},
-                )
-
-                device = create_device(self, metadata)
-                self.devices[device_id] = device
-                try:
-                    num_id = int(device_id)
-                    self.devices_by_num[num_id] = device
-                except ValueError:
-                    pass
-
-            print(f"Keys found: {keys_found}")
-
-        except Exception:
-            # Ignore errors during discovery to avoid breaking initialization
-            pass
-
-    def _aggregate_devices_from_subgrids(self) -> None:
-        """
-        Scans telemetry keys for subgrids and creates devices for them.
-        """
-        if not self.metadata:
-            return
-        subGridIds = self.metadata.get("subGridIds") or []
-        if not isinstance(subGridIds, list):
-            return
-        for sub_id in subGridIds:
-            sub_id_str = str(sub_id)
-            # Discover for this subgrid
-            self._discover_devices_from_telemetry_keys_for_grid(sub_id_str)
-
-    def _discover_devices_from_telemetry_keys_for_grid(self, sub_grid_id: str) -> None:
-        """
-        Scans for existing telemetry keys for a specific subgrid and adds devices that are not already known.
-        """
-        # se:{owner}:grid:{sub_grid_id}:*:*:telemetry but wait, no:
-        # For subgrids, if they have their own keys, the pattern is grid:{sub_grid_id}
-        pattern = f"se:{self.owner_id}:grid:{sub_grid_id}:*:*:telemetry"
-        existing_device_ids = set(self.devices.keys())
-
-        try:
-            keys_found = []
-            for key in self.redis.client.scan_iter(match=pattern, count=100):
-                if isinstance(key, bytes):
-                    key = key.decode("utf-8", "replace")
-
-                # Parse key: se:{owner}:grid:{grid}:{device_type}:{device_id}:telemetry
-                parts = key.split(":")
-                if len(parts) != 7 or parts[6] != "telemetry":
-                    continue
-
-                device_type_raw = parts[4]
-                device_id = parts[5]
-
-                if device_id in existing_device_ids:
-                    continue
-                keys_found.append(key)
-
-                device_type_normalized = normalize_device_type(device_type_raw)
-                telemetry_key = key
-
-                # Fetch snapshot to get name
-                snapshot = self.redis.get_json(telemetry_key)
-                name = None
-                if isinstance(snapshot, dict):
-                    for name_key in ("name", "customName", "displayName", "CustomName"):
-                        if snapshot.get(name_key):
-                            name = str(snapshot[name_key])
-                            break
-
-                metadata = DeviceMetadata(
-                    device_type=device_type_normalized,
-                    device_id=device_id,
-                    telemetry_key=telemetry_key,
-                    grid_id=sub_grid_id,  # use subgrid id as metadata.grid_id
-                    name=name or f"{device_type_normalized}:{device_id}",
-                    extra={},
-                )
-
-                device = create_device(self, metadata)  # grid=self, so commands will use self.grid_id, but for subgrids it might be wrong, but perhaps okay if using device.grid_id
-                self.devices[device_id] = device
-                try:
-                    num_id = int(device_id)
-                    self.devices_by_num[num_id] = device
-                except ValueError:
-                    pass
-
-            # print(f"Subgrid {sub_grid_id} keys found: {keys_found}")
-
-        except Exception:
-            # Ignore errors
-            pass
-
-    # ------------------------------------------------------------------
-    def build_device_key(self, device_type: str, device_id: str) -> str:
-        # Normalize type to the snake_case form used in telemetry keys
-        type_key = self._normalize_type_for_telemetry(str(device_type))
-        return f"se:{self.owner_id}:grid:{self.grid_id}:{type_key}:{device_id}:telemetry"
-
-    # ------------------------------------------------------------------
-    def close(self) -> None:
-        try:
-            self._subscription.close()
-        except Exception:
-            pass
-        for damage_subscription in list(self._damage_subscriptions):
-            try:
-                damage_subscription.close()
-            except Exception:
-                pass
-        self._damage_subscriptions.clear()
-        for device in list(self.devices.values()):
-            device.close()
-        self.devices.clear()
-        self.devices_by_num.clear()
-        self.blocks.clear()
-
-    def get_device_by_id(self, device_id: int) -> BaseDevice | None:
-        """Быстрый поиск устройства по числовому ID."""
-
-        return self.devices_by_num.get(int(device_id))
-
-    def refresh_devices(self) -> int:
-        """
-        Перечитывает gridinfo и обновляет self.devices.
-        Возвращает число обнаруженных (актуализированных) устройств.
-        """
-
-        info_key = f"se:{self.owner_id}:grid:{self.grid_id}:gridinfo"
-        payload = self.redis.get_json(info_key) or {}
-
-        # Нормализуем секцию с устройствами:
-        devices_section = None
-        if isinstance(payload, dict):
-            if "devices" in payload:
-                devices_section = payload["devices"]
-            elif isinstance(payload.get("comp"), dict) and "devices" in payload["comp"]:
-                devices_section = payload["comp"]["devices"]
-
-        if not devices_section:
-            # Нет устройств в gridinfo — ничего не делаем
-            return 0
-
-        # Преобразуем devices_section к списку словарей устройств
-        dev_items: list[dict] = []
-        if isinstance(devices_section, list):
-            dev_items = [d for d in devices_section if isinstance(d, dict)]
-        elif isinstance(devices_section, dict):
-            # варианты: { "Projector": [ {...}, ... ], "Battery": [ ... ] } ИЛИ { "8788": {...}, ... }
-            if devices_section and all(
-                isinstance(k, str) and k.isdigit() for k in devices_section.keys()
-            ):
-                dev_items = [v for v in devices_section.values() if isinstance(v, dict)]
-            else:
-                for v in devices_section.values():
-                    if isinstance(v, list):
-                        dev_items.extend([d for d in v if isinstance(d, dict)])
-                    elif isinstance(v, dict):
-                        dev_items.append(v)
-
-        updated = 0
-        for d in dev_items:
-            try:
-                dev_id = int(d.get("id"))
-            except Exception:
-                continue
-
-            dev_type = d.get("type") or d.get("blockType") or ""
-            dev_subtype = d.get("subtype") or d.get("subType") or ""
-            dev_name = d.get("name") or f"{dev_type}:{dev_id}"
-
-            device = self.devices_by_num.get(dev_id)
-            if device is None:
-                # Подбираем класс
-                device_cls_or_name = DEVICE_REGISTRY.get(dev_type, None)
-                if device_cls_or_name is None:
-                    # Используем DEVICE_TYPE_MAP для разрешения по типу
-                    cls = DEVICE_TYPE_MAP.get(normalize_device_type(dev_type), BaseDevice)
-                else:
-                    # Если в DEVICE_REGISTRY есть запись, проверим, является ли она строкой (именем типа)
-                    if isinstance(device_cls_or_name, str):
-                        cls = DEVICE_TYPE_MAP.get(device_cls_or_name, BaseDevice)
-                    else:
-                        # иначе это уже сам класс устройства
-                        cls = device_cls_or_name
-
-                # Конструктор BaseDevice/наследников может отличаться — приведи под свой
-                # Создаем DeviceMetadata для передачи в конструктор
-                telemetry_key = self.build_device_key(
-                    normalize_device_type(dev_type), str(dev_id)
-                )
-                metadata = DeviceMetadata(
-                    device_type=normalize_device_type(dev_type),
-                    device_id=str(dev_id),
-                    telemetry_key=telemetry_key,
-                    grid_id=self.grid_id,
-                    name=dev_name,
-                    extra={
-                        "type": dev_type,
-                        "subtype": dev_subtype,
-                    },
-                )
-                device = cls(
-                    grid=self,
-                    metadata=metadata,
-                )
-                self.devices[str(dev_id)] = device
-                self.devices_by_num[dev_id] = device
-            else:
-                # Обновим имя/типы, если поменялись
-                setattr(device, "name", dev_name)
-                setattr(device, "type", dev_type)
-                setattr(device, "subtype", dev_subtype)
-
-            # Пробуем подтянуть снимок телеметрии
-            self._refresh_device_telemetry(device, dev_type, dev_id)
-            updated += 1
-
-        return updated
-
-    # ------------------------------------------------------------------
-    def subscribe_to_damage(
-        self, callback: Callable[[DamageEvent | Dict[str, Any] | str], None]
-    ):
-        """Подписывается на события урона по текущему гриду.
-
-        Callback получает экземпляр :class:`DamageEvent` при успешном разборе
-        сообщения. Если полезную нагрузку не удалось разобрать, в callback
-        передаются исходные данные (dict или строка).
-        """
-
-        if not callable(callback):
-            raise TypeError("callback must be callable")
-
-        def _handle_damage(_channel: str, payload: Any, event_name: str) -> None:
-            message = payload if payload is not None else event_name
-            if message is None:
-                return
-
-            if isinstance(message, dict):
-                data = message
-            elif isinstance(message, str):
-                text = message.strip()
-                if not text:
-                    return
-                try:
-                    data = json.loads(text)
-                except json.JSONDecodeError:
-                    callback(text)
-                    return
-            else:
-                callback(message)
-                return
-
-            try:
-                damage_event = DamageEvent.from_payload(data)
-            except Exception:
-                callback(data)
-                return
-
-            callback(damage_event)
-
-        subscription = self.redis.subscribe_to_key(self._damage_channel, _handle_damage)
-        self._damage_subscriptions.append(subscription)
-        return subscription
-
-    def _refresh_device_telemetry(
-        self, device: BaseDevice, dev_type: str, dev_id: int
-    ) -> None:
-        """
-        Заполняет последнюю известную телеметрию устройства, если ключ существует.
-        Ключ: se:{owner}:grid:{grid}:{device_type}:{device_id}:telemetry
-        """
-
-        # dev_type в телеметрии обычно «чистый» (например, battery_block, projector и т.п.).
-        # Если у тебя в Redis тип — уже нормализован, замапь тут при необходимости.
-        type_key = self._normalize_type_for_telemetry(dev_type)
-        tkey = f"se:{self.owner_id}:grid:{self.grid_id}:{type_key}:{dev_id}:telemetry"
-        snap = self.redis.get_json(tkey)
-        if isinstance(snap, dict):
-            # под свою модель: device.telemetry / device.state / device.cache …
-            setattr(device, "telemetry", snap)
-            # Обновляем ключ с expire=180
-            try:
-                self.redis.set_json(tkey, snap, expire=180)
-            except Exception:
-                pass
-
-    def _normalize_type_for_telemetry(self, dev_type: str) -> str:
-        """
-        Приведение типа к сегменту ключа телеметрии.
-        Пример: 'MyObjectBuilder_Xxx' -> 'xxx'.
-
-        Также учитывает различия между нормализованным типом устройства и
-        фактическим сегментом ключа телеметрии. Например, для контейнеров
-        нормализованный тип — 'container', а в ключе используется 'cargo_container'.
-        """
-
-        # Частные соответствия "тип устройства" -> "тип в ключе"
-        special: dict[str, str] = {
-            # Cargo containers публикуют телеметрию как 'cargo_container'
-            "container": "cargo_container",
-            # Connectors публикуют телеметрию как 'ship_connector'
-            "connector": "ship_connector",
-            # Text panels (LCD) используют сегмент 'text_panel'
-            "textpanel": "text_panel",
-            # Wheels публикуют телеметрию как 'motor_suspension'
-            "wheel": "motor_suspension",
-            # Nanobot drill systems публикуют телеметрию как 'drill'
-            "nanobot_drill_system": "drill",
-        }
-
-        key = dev_type
-        if key in special:
-            return special[key]
-
-        if key.startswith("MyObjectBuilder_"):
-            key = key.removeprefix("MyObjectBuilder_")
-        # Простейшая snake_case нормализация
-        return "".join([("_" + c.lower() if c.isupper() else c) for c in key]).lstrip("_")
-
-=======
->>>>>>> 52f3b957
 class BaseDevice:
     """Base class for all telemetry driven devices."""
 
